--- conflicted
+++ resolved
@@ -263,12 +263,12 @@
         "//gutil:proto",
         "//gutil:status_matchers",
         "//gutil:testing",
-<<<<<<< HEAD
-        "//p4_pdpi/packetlib:packetlib_cc_proto",
-        "@com_google_absl//absl/status",
-        "@com_google_absl//absl/status:statusor",
-        "@com_google_absl//absl/strings",
-        "@com_google_googletest//:gtest_main",
+        "//p4_pdpi/packetlib:packetlib_cc_proto",
+        "@com_google_absl//absl/status",
+        "@com_google_absl//absl/status:statusor",
+        "@com_google_absl//absl/strings",
+        "@com_google_googletest//:gtest_main",
+        "@com_google_protobuf//:protobuf",
     ],
 )
 
@@ -284,33 +284,41 @@
     tools = [":user_provided_packet_test_vector_test"],
 )
 
-cc_test(
-    name = "test_run_validation_test",
-    srcs = ["test_run_validation_test.cc"],
-    deps = [
-        ":test_run_validation",
-        ":test_vector_cc_proto",
-        "//gutil:proto_matchers",
+# go/golden-test-with-coverage
+cc_test(
+    name = "test_vector_stats_test",
+    srcs = ["test_vector_stats_test.cc"],
+    linkstatic = True,
+    deps = [
+        ":test_vector_cc_proto",
+        ":test_vector_stats",
         "//gutil:testing",
-=======
->>>>>>> b1d2d694
-        "//p4_pdpi/packetlib:packetlib_cc_proto",
-        "@com_google_absl//absl/status",
-        "@com_google_absl//absl/status:statusor",
-        "@com_google_absl//absl/strings",
-        "@com_google_googletest//:gtest_main",
-        "@com_google_protobuf//:protobuf",
-    ],
-)
-
+        "@com_google_googletest//:gtest_main",
+    ],
+)
+ 
 cmd_diff_test(
-    name = "user_provided_packet_test_vector_diff_test",
+    name = "test_vector_stats_diff_test",
     actual_cmd = " | ".join([
-        "$(execpath :user_provided_packet_test_vector_test)",
+        "$(execpath :test_vector_stats_test)",
         # Strip unnecessary lines for golden testing.
         "sed '1,/^\\[ RUN/d'",  # Strip everything up to a line beginning with '[ RUN'.
         "sed '/^\\[/d'",  # Strip every line beginning with '['.
     ]),
-    expected = "user_provided_packet_test_vector_test.expected",
-    tools = [":user_provided_packet_test_vector_test"],
+    expected = "test_vector_stats_test.expected",
+    tools = [":test_vector_stats_test"],
+)
+
+cc_test(
+    name = "test_run_validation_test",
+    srcs = ["test_run_validation_test.cc"],
+    deps = [
+        ":test_run_validation",
+        ":test_vector_cc_proto",
+        "//gutil:proto_matchers",
+        "//gutil:testing",
+        "//p4_pdpi/packetlib:packetlib_cc_proto",
+        "@com_google_googletest//:gtest_main",
+        "@com_google_protobuf//:protobuf",
+    ],
 )