--- conflicted
+++ resolved
@@ -130,17 +130,10 @@
 // Used for sFLow collector.
 constexpr char kLocalLoopbackIpv6[] = "::1";
 
-<<<<<<< HEAD
 // We need 800 samples/sec for 3 secs to trigger this back off. Let's use 950
 // samples/sec which are larger values to make sure backoff could be triggered.
 constexpr int kBackOffThresholdSamples = 950;
 constexpr int kBackoffTrafficDurationSecs = 4;
-=======
-// We need 800 samples/sec for 3 secs to trigger this back off. Let's use 1200
-// samples/sec which are larger values to make sure backoff could be triggered.
-constexpr int kBackOffThresholdSamples = 1200;
-constexpr int kBackOffThresholdDuration = 4;
->>>>>>> 7095f6c5
 
 constexpr absl::string_view kSflowQueueName = "BE1";
 constexpr int kSflowOutPacketsTos = 0x80;
@@ -530,12 +523,8 @@
   return result;
 }
 
-<<<<<<< HEAD
 // Send packets to SUT and validate packet counters via gNMI. This function
 // expects no drops on CPU queue.
-=======
-// Send packets to SUT and validate packet counters via gNMI.
->>>>>>> 7095f6c5
 absl::Status SendSflowTraffic(absl::Span<const std::string> traffic_refs,
                               absl::string_view topology_ref,
                               absl::Span<const IxiaLink> ixia_links,
@@ -1705,7 +1694,6 @@
                    "_before_backoff.txt"),
       sflow_result));
 
-<<<<<<< HEAD
   // Verify that sample rate on all interfaces is still the initial value.
   ASSERT_OK(IsExpectedSamplingRateFromGnmi(
       gnmi_stub_.get(), sflow_enabled_interfaces,
@@ -1713,17 +1701,6 @@
   // Verify that sample rate from sflowtool result is the same as initial.
   ASSERT_OK(
       IsExpectedSampleRateFromSamples(sflow_result, interface_sample_rate));
-=======
-  std::function<bool(int, int)> is_eq = [](int a, int b) { return a == b; };
-  std::function<bool(int, int)> is_gt = [](int a, int b) { return a > b; };
-  // Verify that sample rate on all interfaces is still the initial value.
-  ASSERT_OK(
-      IsExpectedSamplingRateFromGnmi(gnmi_stub_.get(), sflow_enabled_interfaces,
-                                     initial_interfaces_to_sample_rate, is_eq));
-  // Verify that sample rate from sflowtool result is the same as initial.
-  ASSERT_OK(IsExpectedSampleRateFromSamples(sflow_result, interface_sample_rate,
-                                            is_eq));
->>>>>>> 7095f6c5
 
   // Setup Ixia for higher traffic speed to trigger sFlow backoff - it would
   // generate kBackOffThresholdSamples per sec.
@@ -1763,27 +1740,12 @@
                    "_triggering_backoff.txt"),
       sflow_result));
 
-<<<<<<< HEAD
   // Verify that sample rate on all interfaces is doubled.
   ASSERT_OK(IsExpectedSamplingRateFromGnmi(
       gnmi_stub_.get(), sflow_enabled_interfaces,
       initial_interfaces_to_sample_rate, /*multiple=*/2));
 
   // Use a normal traffic speed, sample rate should remain as doubled.
-=======
-  // Verify that sample rate on all interfaces is greater.
-  ASSERT_OK(
-      IsExpectedSamplingRateFromGnmi(gnmi_stub_.get(), sflow_enabled_interfaces,
-                                     initial_interfaces_to_sample_rate, is_gt));
-  // Verify that sample rate from sflowtool result is greater.
-  // Disable this check since samples are flooding in sflowtool when backoff is
-  // triggered and the test cannot get samples with greater sample rate.
-  // EXPECT_OK(IsExpectedSampleRateFromSamples(sflow_result,
-  // interface_sample_rate,
-  //                                           is_gt));
-
-  // Use a normal traffic speed, sample rate should remain as greater.
->>>>>>> 7095f6c5
   traffic_rate = 10 * interface_sample_rate;
   ASSERT_OK(SetIxiaTrafficParams(traffic_ref,
                                  traffic_rate * kBackoffTrafficDurationSecs,
@@ -1819,7 +1781,6 @@
                    "_after_backoff.txt"),
       sflow_result));
 
-<<<<<<< HEAD
   // Verify that sample rate on all interfaces is still doubled.
   ASSERT_OK(IsExpectedSamplingRateFromGnmi(
       gnmi_stub_.get(), sflow_enabled_interfaces,
@@ -1840,30 +1801,7 @@
   traffic_rate = 10 * interface_sample_rate;
   ASSERT_OK(SetIxiaTrafficParams(traffic_ref,
                                  traffic_rate * kBackoffTrafficDurationSecs,
-=======
-  // Verify that sample rate on all interfaces is still greater.
-  ASSERT_OK(
-      IsExpectedSamplingRateFromGnmi(gnmi_stub_.get(), sflow_enabled_interfaces,
-                                     initial_interfaces_to_sample_rate, is_gt));
-  // Verify that sample rate from sflowtool result is still greater.
-  EXPECT_OK(IsExpectedSampleRateFromSamples(sflow_result, interface_sample_rate,
-                                            is_gt));
-
-  // Push initial config again, expect the sample rate is still greater than
-  // initial value.
-  ASSERT_OK(
-      pins_test::PushGnmiConfig(testbed_->Sut(), gnmi_config_with_sflow_));
-  ASSERT_OK(
-      IsExpectedSamplingRateFromGnmi(gnmi_stub_.get(), sflow_enabled_interfaces,
-                                     initial_interfaces_to_sample_rate, is_gt));
-
-  // Use a normal traffic speed, sample rate should remain as greater.
-  traffic_rate = 10 * interface_sample_rate;
-  ASSERT_OK(SetIxiaTrafficParams(traffic_ref,
-                                 traffic_rate * kBackOffThresholdDuration,
->>>>>>> 7095f6c5
                                  traffic_rate, *testbed_));
-
   {
     // Start sflowtool on SUT.
     ASSERT_OK_AND_ASSIGN(
@@ -1871,11 +1809,7 @@
         RunSflowCollectorForNSecs(
             *ssh_client_, testbed_->Sut().ChassisName(),
             kSflowtoolLineFormatTemplate,
-<<<<<<< HEAD
             /*sflowtool_runtime=*/kBackoffTrafficDurationSecs + 30,
-=======
-            /*sflowtool_runtime=*/kBackOffThresholdDuration + 30,
->>>>>>> 7095f6c5
             sflow_result));
 
     // Wait for sflowtool to finish.
@@ -1889,12 +1823,8 @@
     ASSERT_OK(SendSflowTraffic(
         std::vector<std::string>{std::string(traffic_ref)}, topology_ref,
         {ingress_link}, *testbed_, gnmi_stub_.get(),
-<<<<<<< HEAD
         /*pkt_count=*/traffic_rate * kBackoffTrafficDurationSecs,
         traffic_rate));
-=======
-        /*pkt_count=*/traffic_rate * kBackOffThresholdDuration, traffic_rate));
->>>>>>> 7095f6c5
   }
 
   ASSERT_OK(testbed_->Environment().StoreTestArtifact(
@@ -1902,21 +1832,12 @@
                    "_config_push_after_backoff.txt"),
       sflow_result));
 
-<<<<<<< HEAD
   // Verify that sample rate is still doubled.
   ASSERT_OK(IsExpectedSamplingRateFromGnmi(
       gnmi_stub_.get(), sflow_enabled_interfaces,
       initial_interfaces_to_sample_rate, /*multiple=*/2));
   EXPECT_OK(
       IsExpectedSampleRateFromSamples(sflow_result, 2 * interface_sample_rate));
-=======
-  ASSERT_OK(
-      IsExpectedSamplingRateFromGnmi(gnmi_stub_.get(), sflow_enabled_interfaces,
-                                     initial_interfaces_to_sample_rate, is_gt));
-  // Verify that sample rate from sflowtool result is still greater.
-  EXPECT_OK(IsExpectedSampleRateFromSamples(sflow_result, interface_sample_rate,
-                                            is_gt));
->>>>>>> 7095f6c5
 }
 
 namespace {
@@ -1960,11 +1881,8 @@
                          payload: "Test packet for Sflow Inband testing")pb",
                        kDstMac.ToString(), kIpv4Src.ToString(),
                        GetDstIpv4AddrByPortId(port_id)));
-<<<<<<< HEAD
   ASSIGN_OR_RETURN(auto initial_in_counter,
                    ReadCounters(std::string(interface), sut_gnmi_stub));
-=======
->>>>>>> 7095f6c5
   ASSIGN_OR_RETURN(std::string raw_packet, SerializePacket(packet));
   for (int i = 0; i < num_packets; i++) {
     // Rate limit to traffic_speed packets per second.
@@ -1984,12 +1902,8 @@
       << ". Received: " << delta.in_pkts;
   LOG(INFO) << "Sent " << num_packets << " packets in "
             << (absl::Now() - start_time) << " for port: " << port_id << "."
-<<<<<<< HEAD
             << " Interface: " << interface << ". Packets dst ip: "
             << GetDstIpv4AddrByPortId(port_id);
-=======
-            << " Packets dst ip: " << GetDstIpv4AddrByPortId(port_id);
->>>>>>> 7095f6c5
   return absl::OkStatus();
 }
 
