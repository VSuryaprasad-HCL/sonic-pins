// Copyright 2024 Google LLC
//
// Licensed under the Apache License, Version 2.0 (the "License");
// you may not use this file except in compliance with the License.
// You may obtain a copy of the License at
//
//     https://www.apache.org/licenses/LICENSE-2.0
//
// Unless required by applicable law or agreed to in writing, software
// distributed under the License is distributed on an "AS IS" BASIS,
// WITHOUT WARRANTIES OR CONDITIONS OF ANY KIND, either express or implied.
// See the License for the specific language governing permissions and
// limitations under the License.
#ifndef PINS_TESTS_FORWARDING_L3_ADMIT_TEST_H_
#define PINS_TESTS_FORWARDING_L3_ADMIT_TEST_H_

#include <memory>

#include "p4/config/v1/p4info.pb.h"
#include "p4_pdpi/ir.pb.h"
#include "p4_pdpi/p4_runtime_session.h"
#include "sai_p4/instantiations/google/instantiations.h"
#include "sai_p4/instantiations/google/sai_p4info.h"
#include "tests/lib/packet_in_helper.h"
#include "thinkit/mirror_testbed_fixture.h"

namespace pins {

class L3AdmitTestFixture : public thinkit::MirrorTestbedFixture {
<<<<<<< HEAD
protected:
=======
 protected:
  void SetUp() override;

>>>>>>> 7153638d
  // This test runs on a mirror testbed setup so we open a P4RT connection to
  // both switches.
  std::unique_ptr<pdpi::P4RuntimeSession> p4rt_sut_switch_session_;
  std::unique_ptr<pdpi::P4RuntimeSession> p4rt_control_switch_session_;
};

} // namespace pins

#endif // PINS_TESTS_FORWARDING_L3_ADMIT_TEST_H_<|MERGE_RESOLUTION|>--- conflicted
+++ resolved
@@ -27,13 +27,9 @@
 namespace pins {
 
 class L3AdmitTestFixture : public thinkit::MirrorTestbedFixture {
-<<<<<<< HEAD
-protected:
-=======
  protected:
   void SetUp() override;
 
->>>>>>> 7153638d
   // This test runs on a mirror testbed setup so we open a P4RT connection to
   // both switches.
   std::unique_ptr<pdpi::P4RuntimeSession> p4rt_sut_switch_session_;
