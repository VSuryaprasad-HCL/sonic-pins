--- conflicted
+++ resolved
@@ -28,14 +28,6 @@
 namespace pins_test {
 
 // Test port breakout during parent port in use.
-<<<<<<< HEAD
-void TestGNMIParentPortInUseDuringBreakout(thinkit::Switch &sut,
-                                           std::string &platform_json_contents);
-
-// Test port breakout during child port in use.
-void TestGNMIChildPortInUseDuringBreakout(thinkit::Switch &sut,
-                                          std::string &platform_json_contents);
-=======
 void TestGNMIParentPortInUseDuringBreakout(
     thinkit::Switch& sut, std::string& platform_json_contents,
     const p4::config::v1::P4Info& p4_info =
@@ -46,20 +38,14 @@
     thinkit::Switch& sut, std::string& platform_json_contents,
     const p4::config::v1::P4Info& p4_info =
         sai::GetP4Info(sai::Instantiation::kMiddleblock));
->>>>>>> 7153638d
 
 // Helper function to test port in use.
 void BreakoutDuringPortInUse(thinkit::Switch &sut,
                              gnmi::gNMI::StubInterface *sut_gnmi_stub,
                              RandomPortBreakoutInfo port_info,
-<<<<<<< HEAD
-                             const std::string &platform_json_contents,
-                             bool test_child_port_in_use);
-=======
                              const std::string& platform_json_contents,
                              bool test_child_port_in_use,
                              const p4::config::v1::P4Info& p4_info);
->>>>>>> 7153638d
 
 // Test port breakout during parent port in use.
 void TestGNMIParentPortInUseDuringBreakout(thinkit::Switch &sut,
