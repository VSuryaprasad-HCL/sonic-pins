// Copyright 2025 Google LLC
//
// Licensed under the Apache License, Version 2.0 (the "License");
// you may not use this file except in compliance with the License.
// You may obtain a copy of the License at
//
//      http://www.apache.org/licenses/LICENSE-2.0
//
// Unless required by applicable law or agreed to in writing, software
// distributed under the License is distributed on an "AS IS" BASIS,
// WITHOUT WARRANTIES OR CONDITIONS OF ANY KIND, either express or implied.
// See the License for the specific language governing permissions and
// limitations under the License.

#include "tests/qos/cpu_qos_test.h"

#include <algorithm>
#include <cstdint>
#include <memory>
#include <optional>
#include <ostream>
#include <string>
#include <variant>
#include <vector>

#include "absl/cleanup/cleanup.h"
#include "absl/container/flat_hash_map.h"
#include "absl/container/flat_hash_set.h"
#include "absl/flags/declare.h"
#include "absl/flags/flag.h"
#include "absl/status/status.h"
#include "absl/status/statusor.h"
#include "absl/strings/escaping.h"
#include "absl/strings/match.h"
#include "absl/strings/numbers.h"
#include "absl/strings/str_cat.h"
#include "absl/strings/str_format.h"
#include "absl/strings/str_join.h"
#include "absl/strings/string_view.h"
#include "absl/strings/substitute.h"
#include "absl/synchronization/mutex.h"
#include "absl/time/clock.h"
#include "absl/time/time.h"
#include "absl/types/optional.h"
#include "absl/types/variant.h"
#include "glog/logging.h"
#include "gmock/gmock.h"
#include "google/protobuf/util/json_util.h"
#include "gtest/gtest.h"
#include "gutil/collections.h"
#include "gutil/overload.h"
#include "gutil/proto.h"
#include "gutil/proto_matchers.h"
#include "gutil/status.h"
#include "gutil/status_matchers.h"
#include "gutil/testing.h"
#include "gutil/version.h"
#include "include/nlohmann/json.hpp"
#include "lib/gnmi/gnmi_helper.h"
#include "lib/gnmi/openconfig.pb.h"
#include "lib/ixia_helper.h"
#include "lib/p4rt/packet_listener.h"
#include "lib/validator/validator_lib.h"
#include "p4/config/v1/p4info.pb.h"
#include "p4/v1/p4runtime.pb.h"
#include "p4_pdpi/ir.h"
#include "p4_pdpi/ir.pb.h"
#include "p4_pdpi/netaddr/ipv4_address.h"
#include "p4_pdpi/netaddr/ipv6_address.h"
#include "p4_pdpi/netaddr/mac_address.h"
#include "p4_pdpi/p4_runtime_session.h"
#include "p4_pdpi/p4_runtime_session_extras.h"
#include "p4_pdpi/packetlib/packetlib.h"
#include "p4_pdpi/packetlib/packetlib.pb.h"
#include "p4_pdpi/pd.h"
#include "p4_pdpi/string_encodings/decimal_string.h"
#include "proto/gnmi/gnmi.pb.h"
#include "sai_p4/instantiations/google/instantiations.h"
#include "sai_p4/instantiations/google/sai_pd.pb.h"
#include "sai_p4/instantiations/google/test_tools/test_entries.h"
#include "sai_p4/instantiations/google/versions.h"
#include "tests/forwarding/util.h"
#include "tests/lib/switch_test_setup_helpers.h"
#include "tests/qos/gnmi_parsers.h"
#include "tests/qos/packet_in_receiver.h"
#include "tests/qos/qos_test_util.h"
#include "tests/sflow/sflow_util.h"
#include "thinkit/control_device.h"
#include "thinkit/generic_testbed.h"
#include "thinkit/mirror_testbed.h"
#include "thinkit/proto/generic_testbed.pb.h"
#include "thinkit/switch.h"

ABSL_DECLARE_FLAG(std::optional<sai::Instantiation>, switch_instantiation);

namespace pins_test {
namespace {

using ::gutil::EqualsProto;
using ::gutil::IsOkAndHolds;
using ::p4::config::v1::P4Info;
using ::testing::AllOf;
using ::testing::Contains;
using ::testing::Ge;
using ::testing::Le;
using ::testing::Not;

// Size of the "frame check sequence" (FCS) that is part of Layer 2 Ethernet
// frames.
constexpr int kFrameCheckSequenceSize = 4;

// After pushing gNMI config to a switch, the tests sleep for this duration
// assuming that the gNMI config will have been fully applied afterwards.
// TODO: Instead of hard-coding this time, tests should dynamically
// poll the state of the switch to ensure config has been applied.
constexpr absl::Duration kTimeToWaitForGnmiConfigToApply = absl::Seconds(30);

struct QueueInfo {
  std::string gnmi_queue_name;      // Openconfig queue name.
  std::string p4_queue_name;        // P4 queue name.
  int rate_packets_per_second = 0;  // Rate of packets in packets per second.
};

// Extract the queue configurations from the gNMI configuration.
// The function returns a map keyed on queue name and value
// holds queue configuration information.
// TODO: Need to handle exceptions cleanly for failures
// during json parsing which can crash the test run.
// Currently we are assuming validity of config json parameter passed into
// the test.
absl::StatusOr<absl::flat_hash_map<std::string, QueueInfo>>
ExtractQueueInfoViaGnmiConfig(absl::string_view gnmi_config) {
  nlohmann::json config = nlohmann::json::parse(gnmi_config);
  if (!config.is_object()) {
    return absl::InvalidArgumentError("Could not parse gnmi configuration.");
  }

  absl::flat_hash_map<std::string, QueueInfo> queue_info_by_queue_name;
  auto &qos_interfaces =
      config["openconfig-qos:qos"]["interfaces"]["interface"];

  std::string cpu_scheduler_policy;
  for (auto &interface : qos_interfaces) {
    if (interface["interface-id"].get<std::string>() == "CPU") {
      cpu_scheduler_policy =
          interface["output"]["scheduler-policy"]["config"]["name"]
              .get<std::string>();
      break;
    }
  }

  auto &scheduler_policies =
      config["openconfig-qos:qos"]["scheduler-policies"]["scheduler-policy"];
  for (auto &policy : scheduler_policies) {
    if (policy["name"].get<std::string>() == cpu_scheduler_policy) {
      for (auto &scheduler : policy["schedulers"]["scheduler"]) {
        std::string queue_name =
            scheduler["inputs"]["input"][0]["config"]["queue"]
                .get<std::string>();
        queue_info_by_queue_name[queue_name].gnmi_queue_name = queue_name;
        queue_info_by_queue_name[queue_name].p4_queue_name = queue_name;
        std::string peak_rate = scheduler["two-rate-three-color"]["config"]
                                         ["google-pins-qos:pir-pkts"]
                                             .get<std::string>();
        if (!absl::SimpleAtoi(peak_rate, &queue_info_by_queue_name[queue_name]
                                              .rate_packets_per_second)) {
          return absl::InternalError(
              absl::StrCat("Unable to parse rate as int ", peak_rate,
                           " for queue ", queue_name));
        }
        LOG(INFO) << "Queue: " << queue_name
                  << ", configured rate:" << peak_rate;
      }
      break;
    }
  }

  // TODO: Remove these once P4 uses gnmi queue names
  queue_info_by_queue_name["BE1"].p4_queue_name = "0x2";
  queue_info_by_queue_name["AF1"].p4_queue_name = "0x3";
  queue_info_by_queue_name["AF2"].p4_queue_name = "0x4";
  queue_info_by_queue_name["AF3"].p4_queue_name = "0x5";
  queue_info_by_queue_name["AF4"].p4_queue_name = "0x6";
  queue_info_by_queue_name["LLQ1"].p4_queue_name = "0x0";
  queue_info_by_queue_name["LLQ2"].p4_queue_name = "0x1";
  queue_info_by_queue_name["NC1"].p4_queue_name = "0x7";

  return queue_info_by_queue_name;
}

// Set up the switch to punt packets to CPU.
absl::Status SetUpPuntToCPU(const netaddr::MacAddress &dmac,
                            const netaddr::Ipv4Address &dst_ip,
                            absl::string_view p4_queue,
                            const pdpi::IrP4Info &ir_p4info,
                            pdpi::P4RuntimeSession &p4_session) {
  auto acl_entry = gutil::ParseProtoOrDie<sai::TableEntry>(absl::Substitute(
      R"pb(
        acl_ingress_table_entry {
          match {
            dst_mac { value: "$0" mask: "ff:ff:ff:ff:ff:ff" }
            is_ipv4 { value: "0x1" }
            dst_ip { value: "$1" mask: "255.255.255.255" }
          }
          action { acl_trap { qos_queue: "$2" } }
          priority: 1
        }
      )pb",
      dmac.ToString(), dst_ip.ToString(), p4_queue));
  p4::v1::TableEntry pi_entry;
  ASSIGN_OR_RETURN(
      pi_entry, pdpi::PartialPdTableEntryToPiTableEntry(ir_p4info, acl_entry),
      _.SetPrepend() << "Failed in PD table conversion to PI, entry: "
                     << acl_entry.DebugString() << " error: ");

  LOG(INFO) << "Installing Table Entry: " << acl_entry.ShortDebugString();
  return gutil::StatusBuilder(pdpi::InstallPiTableEntry(&p4_session, pi_entry))
         << "Failed to install entry: " << acl_entry.ShortDebugString();
}

packetlib::Packet BuildPuntToCpuPacket(const netaddr::MacAddress &dmac,
                                       const netaddr::Ipv4Address &src_ip,
                                       const netaddr::Ipv4Address &dst_ip) {
  return gutil::ParseProtoOrDie<packetlib::Packet>(absl::Substitute(
      R"pb(headers {
             ethernet_header {
               ethernet_destination: "$0"
               ethernet_source: "00:00:00:00:00:7b"
               ethertype: "0x0800"
             }
           }
           headers {
             ipv4_header {
               ihl: "0x5"
               dscp: "0x0a"
               ecn: "0x0"
               identification: "0x0000"
               flags: "0x0"
               fragment_offset: "0x0000"
               ttl: "0x20"
               protocol: "0x11"
               ipv4_source: "$1"
               ipv4_destination: "$2"
             }
           }
           headers {
             udp_header { source_port: "0x0929" destination_port: "0x11d7" }
           })pb",
      dmac.ToString(), src_ip.ToString(), dst_ip.ToString()));
}

// Set up the switch to punt packets to CPU
// The function also adds a wildcard l3_admit entry, so that
// packets addressed to switch are punted to the CPU due to L3.
// We would like packets punted to CPU due to multiple reasons but
// should still be able to receive the packets end to end due to the
// punt flow.
absl::Status SetUpV6PuntToCPUWithRateLimitAndWildCardL3AdmitEntry(
    const netaddr::MacAddress &dmac, const netaddr::Ipv6Address &src_ip,
    const netaddr::Ipv6Address &dst_ip, int rate_bytes_per_second,
    int burst_in_bytes, absl::string_view p4_queue,
    const p4::config::v1::P4Info &p4info, pdpi::P4RuntimeSession &p4_session) {
  ASSIGN_OR_RETURN(auto ir_p4info, pdpi::CreateIrP4Info(p4info));

  RETURN_IF_ERROR(pdpi::SetMetadataAndSetForwardingPipelineConfig(
      &p4_session,
      p4::v1::SetForwardingPipelineConfigRequest::RECONCILE_AND_COMMIT, p4info))
      << "SetForwardingPipelineConfig: Failed to push P4Info: ";

  RETURN_IF_ERROR(pdpi::ClearTableEntries(&p4_session));

  auto l3_admit_entry = gutil::ParseProtoOrDie<sai::TableEntry>(
      R"pb(
        l3_admit_table_entry {
          match {}  # Wildcard.
          action { admit_to_l3 {} }
          priority: 1
        }
      )pb");
  std::vector<p4::v1::TableEntry> pi_entries;
  ASSIGN_OR_RETURN(
      pi_entries.emplace_back(),
      pdpi::PartialPdTableEntryToPiTableEntry(ir_p4info, l3_admit_entry),
      _.SetPrepend() << "Failed in PD table conversion to PI, entry: "
                     << l3_admit_entry.DebugString() << " error: ");

  if (ir_p4info.tables_by_name().contains("acl_ingress_qos_table")) {
    auto punt_entry = gutil::ParseProtoOrDie<sai::TableEntry>(absl::Substitute(
        R"pb(
          acl_ingress_table_entry {
            match {
              dst_mac { value: "$0" mask: "ff:ff:ff:ff:ff:ff" }
              is_ipv6 { value: "0x1" }
            }
            action { acl_trap { qos_queue: "$1" } }
            priority: 1
          }
        )pb",
        dmac.ToString(), p4_queue));

    LOG(INFO) << "Installing trap rule to queue " << p4_queue
              << " in ACL punt table";
    ASSIGN_OR_RETURN(
        pi_entries.emplace_back(),
        pdpi::PartialPdTableEntryToPiTableEntry(ir_p4info, punt_entry));

    auto qos_entry = gutil::ParseProtoOrDie<sai::TableEntry>(absl::Substitute(
        R"pb(
          acl_ingress_qos_table_entry {
            match {
              dst_mac { value: "$0" mask: "ff:ff:ff:ff:ff:ff" }
              is_ipv6 { value: "0x1" }
            }
            action {
              set_qos_queue_and_cancel_copy_above_rate_limit { qos_queue: "$1" }
            }
            priority: 4400
            meter_config { bytes_per_second: $2 burst_bytes: $3 }
          }
        )pb",
        dmac.ToString(), p4_queue, rate_bytes_per_second, burst_in_bytes));

    LOG(INFO) << "Installing QoS rule to rate limit flow to a rate of "
              << rate_bytes_per_second << "(Bps) and burst of "
              << burst_in_bytes << "(Bytes)";
    ASSIGN_OR_RETURN(
        pi_entries.emplace_back(),
        pdpi::PartialPdTableEntryToPiTableEntry(ir_p4info, qos_entry));
  } else {
    auto acl_entry = gutil::ParseProtoOrDie<sai::TableEntry>(absl::Substitute(
        R"pb(
          acl_ingress_table_entry {
            match {
              dst_mac { value: "$0" mask: "ff:ff:ff:ff:ff:ff" }
              is_ipv6 { value: "0x1" }
            }
            action { acl_trap { qos_queue: "$1" } }
            priority: 1
            meter_config { bytes_per_second: $2 burst_bytes: $3 }
          }
        )pb",
        dmac.ToString(), p4_queue, rate_bytes_per_second, burst_in_bytes));

    ASSIGN_OR_RETURN(
        pi_entries.emplace_back(),
        pdpi::PartialPdTableEntryToPiTableEntry(ir_p4info, acl_entry),
        _.SetPrepend() << "Failed in PD table conversion to PI, entry: "
                       << acl_entry.DebugString() << " error: ");
  }
  LOG(INFO) << "InstallPiTableEntries";
  return pdpi::InstallPiTableEntries(&p4_session, ir_p4info, pi_entries);
}

// Set up the switch to punt packets to CPU with meter.
// Returns a copy of installed Punt Entry or QoS Entry.
absl::StatusOr<p4::v1::TableEntry> SetUpPuntToCPUWithRateLimit(
    const netaddr::MacAddress &dmac, const netaddr::Ipv4Address &dst_ip,
    absl::string_view p4_queue, int rate_bytes_per_second, int burst_in_bytes,
    const AclIngressTablePuntFlowRateLimitAction &acl_ingress_table_action,
    const p4::config::v1::P4Info &p4info, pdpi::P4RuntimeSession &p4_session) {
  ASSIGN_OR_RETURN(auto ir_p4info, pdpi::CreateIrP4Info(p4info));

  RETURN_IF_ERROR(pdpi::SetMetadataAndSetForwardingPipelineConfig(
      &p4_session,
      p4::v1::SetForwardingPipelineConfigRequest::RECONCILE_AND_COMMIT, p4info))
      << "SetForwardingPipelineConfig: Failed to push P4Info: ";

  RETURN_IF_ERROR(pdpi::ClearTableEntries(&p4_session));

  // There can be 2 schemes for punting depending on pipeline.
  // If p4 info table has the "acl_ingress_qos_table" configured, then
  //     1. Punt the packets using "acl_ingress_table" entry.
  //     2. Rate limit the packets using a "acl_ingress_qos_table" entry, which
  //        allows capability to apply policer on a group of punt entries.
  // else
  //     Punt and Rate limit packets in same entry in "acl_ingress_table"
  if (ir_p4info.tables_by_name().contains(kAclIngressQosTable)) {
    auto punt_entry = gutil::ParseProtoOrDie<sai::TableEntry>(absl::Substitute(
        R"pb(
          acl_ingress_table_entry {
            match {
              dst_mac { value: "$0" mask: "ff:ff:ff:ff:ff:ff" }
              is_ipv4 { value: "0x1" }
              dst_ip { value: "$1" mask: "255.255.255.255" }
            }
            action { acl_copy { qos_queue: "$2" } }
            priority: 1
          }
        )pb",
        dmac.ToString(), dst_ip.ToString(), p4_queue));

    LOG(INFO) << "InstallPiTableEntry";
    ASSIGN_OR_RETURN(
        const p4::v1::TableEntry pi_acl_entry,
        pdpi::PartialPdTableEntryToPiTableEntry(ir_p4info, punt_entry));
    RETURN_IF_ERROR(pdpi::InstallPiTableEntry(&p4_session, pi_acl_entry));

    auto qos_entry = gutil::ParseProtoOrDie<sai::TableEntry>(absl::Substitute(
        R"pb(
          acl_ingress_qos_table_entry {
            match {
              dst_mac { value: "$0" mask: "ff:ff:ff:ff:ff:ff" }
              is_ipv4 { value: "0x1" }
            }
            action { $1 { $2: "$3" } }
            priority: 4400
            meter_config { bytes_per_second: $4 burst_bytes: $5 }
          }
        )pb",
        dmac.ToString(), acl_ingress_table_action.rate_limit_action,
        acl_ingress_table_action.cpu_queue_attribute_name, p4_queue,
        rate_bytes_per_second, burst_in_bytes));

    LOG(INFO) << "InstallPiTableEntry";
    ASSIGN_OR_RETURN(
        const p4::v1::TableEntry pi_acl_qos_entry,
        pdpi::PartialPdTableEntryToPiTableEntry(ir_p4info, qos_entry));
    RETURN_IF_ERROR(pdpi::InstallPiTableEntry(&p4_session, pi_acl_qos_entry));

    return pi_acl_qos_entry;
  } else {
    auto acl_entry = gutil::ParseProtoOrDie<sai::TableEntry>(absl::Substitute(
        R"pb(
          acl_ingress_table_entry {
            match {
              dst_mac { value: "$0" mask: "ff:ff:ff:ff:ff:ff" }
              is_ipv4 { value: "0x1" }
              dst_ip { value: "$1" mask: "255.255.255.255" }
            }
            action { $2 { $3: "$4" } }
            priority: 1
            meter_config { bytes_per_second: $5 burst_bytes: $6 }
          }
        )pb",
        dmac.ToString(), dst_ip.ToString(),
        acl_ingress_table_action.rate_limit_action,
        acl_ingress_table_action.cpu_queue_attribute_name, p4_queue,
        rate_bytes_per_second, burst_in_bytes));

    LOG(INFO) << "InstallPiTableEntry";
    ASSIGN_OR_RETURN(
        const p4::v1::TableEntry pi_acl_entry,
        pdpi::PartialPdTableEntryToPiTableEntry(ir_p4info, acl_entry));
    RETURN_IF_ERROR(pdpi::InstallPiTableEntry(&p4_session, pi_acl_entry));
    return pi_acl_entry;
  }
}

absl::StatusOr<packetlib::Packet> MakeIpv4PacketWithDscp(
    const netaddr::MacAddress &dst_mac, const netaddr::Ipv4Address &dst_ip,
    int dscp) {
  auto packet = gutil::ParseProtoOrDie<packetlib::Packet>(absl::Substitute(
      R"pb(
        headers {
          ethernet_header {
            ethernet_destination: "$0"
            ethernet_source: "00:01:02:03:04:05"
            ethertype: "0x0800"
          }
        }
        headers {
          ipv4_header {
            dscp: "$1"
            ecn: "0x0"
            identification: "0xa3cd"
            flags: "0x0"
            fragment_offset: "0x0000"
            ttl: "0x10"
            protocol: "0x05"
            ipv4_source: "10.0.0.2"
            ipv4_destination: "$2"
          }
        }
        payload: "Test packet to validate DSCP-to-queue mapping."
      )pb",
      dst_mac.ToString(), packetlib::IpDscp(dscp), dst_ip.ToString()));
  RETURN_IF_ERROR(packetlib::PadPacketToMinimumSize(packet).status());
  RETURN_IF_ERROR(packetlib::UpdateAllComputedFields(packet).status());
  return packet;
}

absl::StatusOr<packetlib::Packet> MakeIpv6PacketWithDscp(
    const netaddr::MacAddress &dst_mac, const netaddr::Ipv6Address &dst_ip,
    int dscp) {
  auto packet = gutil::ParseProtoOrDie<packetlib::Packet>(absl::Substitute(
      R"pb(
        headers {
          ethernet_header {
            ethernet_destination: "$0"
            ethernet_source: "00:01:02:03:04:05"
            ethertype: "0x86dd"
          }
        }
        headers {
          ipv6_header {
            dscp: "$1"
            ecn: "0x0"
            flow_label: "0x00000"
            next_header: "0xfd"  # Reserved for experimentation.
            hop_limit: "0x40"
            ipv6_source: "2001:db8:0:12::1"
            ipv6_destination: "$2"
          }
        }
        payload: "Test packet to validate DSCP-to-queue mapping."
      )pb",
      dst_mac.ToString(), packetlib::IpDscp(dscp), dst_ip.ToString()));
  RETURN_IF_ERROR(packetlib::PadPacketToMinimumSize(packet).status());
  RETURN_IF_ERROR(packetlib::UpdateAllComputedFields(packet).status());
  return packet;
}

// Represents a link connecting the switch under test (SUT) to a control device.
struct SutToControlLink {
  std::string sut_port_gnmi_name;
  std::string sut_port_p4rt_name;
  std::string control_device_port_gnmi_name;
  std::string control_device_port_p4rt_name;
};

std::ostream &operator<<(std::ostream &os, const SutToControlLink &link) {
  return os << absl::StreamFormat(
             "SutToControlLink{"
             ".sut_port_name = %s, .control_device_port_name = %s"
             "}",
             link.sut_port_gnmi_name, link.control_device_port_gnmi_name);
}
// Nondeterministically picks and returns a `SutToControlLink` that's up, or
// returns an error if no such port is found.
absl::StatusOr<SutToControlLink> PickSutToControlDeviceLinkThatsUp(
    thinkit::MirrorTestbed &testbed) {
  // TODO: Pick dynamically instead of hard-coding.
  return SutToControlLink{
      .sut_port_gnmi_name = "Ethernet1/1/1",
      .sut_port_p4rt_name = "1",
      .control_device_port_gnmi_name = "Ethernet1/1/1",
      .control_device_port_p4rt_name = "1",
  };
}

absl::StatusOr<p4::v1::TableEntry> MakeRouterInterface(
    absl::string_view router_interface_id, absl::string_view p4rt_port_name,
    const netaddr::MacAddress &mac, const pdpi::IrP4Info &ir_p4info) {
  ASSIGN_OR_RETURN(
      auto pd_entry,
      gutil::ParseTextProto<sai::TableEntry>(absl::Substitute(
          R"pb(
            router_interface_table_entry {
              match { router_interface_id: "$0" }
              action { set_port_and_src_mac { port: "$1" src_mac: "$2" } }
            }
          )pb",
          router_interface_id, p4rt_port_name, mac.ToString())));
  return pdpi::PartialPdTableEntryToPiTableEntry(ir_p4info, pd_entry);
}

// Returns vector of packets for which we will test that the packet does not
// reach the CPU (when we haven't explicitly configure the switch otherwise).
absl::StatusOr<std::vector<packetlib::Packet>>
TestPacketsThatShouldNotGetPunted() {
  std::vector<packetlib::Packet> packets;

  // IPv4/6 packets with low TTLs.
  // TODO: TTL 0/1 packets currently *do* make it to the CPU by
  // default on some of our targets, so we exclude them here for now.
  for (int ttl : {/*0, 1,*/ 2, 3}) {
    ASSIGN_OR_RETURN(packets.emplace_back(),
                     gutil::ParseTextProto<packetlib::Packet>(absl::Substitute(
                         R"pb(
                           headers {
                             ethernet_header {
                               ethernet_destination: "00:01:02:02:02:02"
                               ethernet_source: "00:01:02:03:04:05"
                               ethertype: "0x0800"
                             }
                           }
                           headers {
                             ipv4_header {
                               dscp: "0x00"
                               ecn: "0x0"
                               identification: "0xa3cd"
                               flags: "0x0"
                               fragment_offset: "0x0000"
                               ttl: "$0"
                               protocol: "0x05"
                               ipv4_source: "10.0.0.2"
                               ipv4_destination: "10.0.0.3"
                             }
                           }
                           payload: "IPv4 packet with TTL $0."
                         )pb",
                         packetlib::IpTtl(ttl))));
    ASSIGN_OR_RETURN(
        packets.emplace_back(),
        gutil::ParseTextProto<packetlib::Packet>(absl::Substitute(
            R"pb(
              headers {
                ethernet_header {
                  ethernet_destination: "00:01:02:02:02:02"
                  ethernet_source: "00:01:02:03:04:05"
                  ethertype: "0x86dd"
                }
              }
              headers {
                ipv6_header {
                  dscp: "0x00"
                  ecn: "0x0"
                  flow_label: "0x00000"
                  next_header: "0xfd"  # Reserved for experimentation.
                  hop_limit: "$0"
                  ipv6_source: "2001:db8:0:12::1"
                  ipv6_destination: "2001:db8:0:12::2"
                }
              }
              payload: "IPv6 packet with TTL $0."
            )pb",
            packetlib::IpTtl(ttl))));
  }

  // Ethernet broadcast packets (destination MAC ff:ff:ff:ff:ff:ff).
  ASSIGN_OR_RETURN(
      packets.emplace_back(),
      gutil::ParseTextProto<packetlib::Packet>(
          R"pb(
            headers {
              ethernet_header {
                ethernet_destination: "ff:ff:ff:ff:ff:ff"
                ethernet_source: "00:01:02:03:04:05"
                # This means size(payload) = 0xff bytes = 255 bytes.
                ethertype: "0x00ff"
              }
            }
            payload: "Ethernet broadcast packet."
          )pb"));
  ASSIGN_OR_RETURN(packets.emplace_back(),
                   gutil::ParseTextProto<packetlib::Packet>(
                       R"pb(
                         headers {
                           ethernet_header {
                             ethernet_destination: "ff:ff:ff:ff:ff:ff"
                             ethernet_source: "00:11:22:33:44:55"
                             ethertype: "0x0806"
                           }
                         }
                         headers {
                           arp_header {
                             hardware_type: "0x0001"
                             protocol_type: "0x0800"
                             hardware_length: "0x06"
                             protocol_length: "0x04"
                             operation: "0x0001"
                             sender_hardware_address: "00:11:22:33:44:55"
                             sender_protocol_address: "10.0.0.1"
                             target_hardware_address: "00:00:00:00:00:00"
                             target_protocol_address: "10.0.0.2"
                           }
                         }
                         payload: "ARP broadcast packet."
                       )pb"));

  // LLDP multicast packet.
  // TODO: If packetlib starts supporting LLDP, we can replace this
  // LLDP packet hex dump with a readable protobuf. For now, we can verify that
  // this is indeed a valid LLDP packet using, e.g., https://hpd.gasmi.net/.
  static constexpr absl::string_view kLldpPacketHexDump =
      "0180c200000ef40304321f6688cc02070402320af046030404073235330602007808266a"
      "753166326d3168342e6d747631352e6e65742e676f6f676c652e636f6d3a62702d342f36"
      "31100c05010af0460302000000fd000a1e6a753166326d3168342e6d747631352e6e6574"
      "2e676f6f676c652e636f6dfe0c001a11041666534220c811b3fe05001a1105920000";
  packetlib::Packet packet =
      packetlib::ParsePacket(absl::HexStringToBytes(kLldpPacketHexDump));
  if (packet.headers_size() < 1 || !packet.headers(0).has_ethernet_header()) {
    return gutil::InternalErrorBuilder();
  }
  packet.mutable_headers(0)
      ->mutable_ethernet_header()
      ->set_ethernet_destination("01:80:C2:00:00:0E");  // LLDP multicast.
  packets.push_back(packet);

  // Post-process packets to ensure they are valid.
  for (auto &packet : packets) {
    RETURN_IF_ERROR(packetlib::PadPacketToMinimumSize(packet).status());
    RETURN_IF_ERROR(packetlib::UpdateAllComputedFields(packet).status());
  }
  return packets;
}

// Queries via gNMI, parses, and returns as a proto the gNMI path
// `qos/interfaces/interface[interface-id=CPU]/output/queues`, which contains
// the state of all CPU queue counters.
absl::StatusOr<openconfig::QueuesByName> GetCpuQueueStateViaGnmi(
    gnmi::gNMI::StubInterface &gnmi_stub) {
  ASSIGN_OR_RETURN(
      std::string queues_json,
      GetGnmiStatePathInfo(
          &gnmi_stub,
          "qos/interfaces/interface[interface-id=CPU]/output/queues",
          "openconfig-qos:queues"));

  google::protobuf::util::JsonParseOptions options;
  options.ignore_unknown_fields = true;
  openconfig::Queues queues_proto;
  RETURN_IF_ERROR(
      gutil::ToAbslStatus(google::protobuf::util::JsonStringToMessage(
          queues_json, &queues_proto, options)));

  openconfig::QueuesByName queues_by_name;
  for (auto &queue : queues_proto.queues()) {
    ASSIGN_OR_RETURN(
        std::string transmitted_packets,
        GetGnmiStatePathInfo(
            &gnmi_stub, absl::Substitute(
                            "qos/interfaces/interface[interface-id=CPU]/output/"
                            "queues/queue[name=$0]/state/transmit-pkts",
                            queue.name())),
        _ << "Failed to query transmit-pkts for CPU queue " << queue.name());
    openconfig::Queues::Queue::State state;
    ASSIGN_OR_RETURN(*state.mutable_transmit_pkts(),
                     ParseJsonValue(transmitted_packets));
    queues_by_name.mutable_queues()->insert({queue.name(), state});
  }

  return queues_by_name;
}

// Return the name of each queue with a difference in transmitted packets.
// Only returns queues that are present in both snapshots.
absl::flat_hash_set<std::string> QueuesWithTransmittedPacketDifferences(
    const openconfig::QueuesByName &snapshot1,
    const openconfig::QueuesByName &snapshot2) {
  absl::flat_hash_set<std::string> diff_queues;
  for (const auto &[name, state] : snapshot2.queues()) {
    auto queue1 = snapshot1.queues().find(name);
    if (queue1 == snapshot1.queues().end()) continue;
    if (queue1->second.transmit_pkts() != state.transmit_pkts()) {
      diff_queues.insert(name);
    }
  }
  return diff_queues;
}

void EraseQueuesFromSnapshot(const absl::flat_hash_set<std::string> &queues,
                             openconfig::QueuesByName &snapshot) {
  for (const auto &queue : queues) snapshot.mutable_queues()->erase(queue);
}

// Not all CPU queues reported by the switch are valid. Return true if the queue
// is usable.
bool IsValidCpuQueue(absl::string_view queue_name) {
  return !absl::StartsWith(queue_name, "CPU:");
}

absl::Status InstallAclEntriesToFilterOutUnsolicitedPackets(
    pdpi::P4RuntimeSession &sut_p4rt_session) {
  // TODO: Uncomment when acl_deny is supported by the
  // switch and acl_ingress_table.
  // return pdpi::InstallPdTableEntries<sai::TableEntries>(
  //     sut_p4rt_session,
  //     R"pb(
  //       entries {
  //         acl_ingress_table_entry {
  //           priority: 1
  //           match { ether_type { value: "0x8809" mask: "0xffff" } }
  //           action { acl_deny {} }
  //         }
  //       }
  //     )pb");
  return absl::OkStatus();
}

// Increment the number of transmitted packets in the queue state proto by the
// specified amount.
absl::Status IncrementTransmittedPackets(
    openconfig::Queues::Queue::State &state, int packets) {
  int initial_packet_count;
  if (!absl::SimpleAtoi(state.transmit_pkts(), &initial_packet_count)) {
    return gutil::InvalidArgumentErrorBuilder()
           << "Cannot increment non-integer transmitted packet count for queue "
           << "with state: " << state.ShortDebugString() << ".";
  }
  state.set_transmit_pkts(absl::StrCat(initial_packet_count + packets));
  return absl::OkStatus();
}

// Purpose: Verify that the CPU is protected from packets by default.
TEST_P(CpuQosTestWithoutIxia,
       NoUnexpectedPacketsReachCpuInPristineSwitchState) {
  LOG(INFO) << "-- START OF TEST ---------------------------------------------";

  // Setup: the testbed consists of a SUT connected to a control device
  // that allows us to send and receive packets to/from the SUT.
  thinkit::Switch &sut = Testbed().Sut();
  thinkit::Switch &control_device = Testbed().ControlSwitch();
  const P4Info &p4info = GetParam().p4info;
  ASSERT_OK_AND_ASSIGN(const pdpi::IrP4Info ir_p4info,
                       pdpi::CreateIrP4Info(p4info));

  // Configure mirror testbed.
  EXPECT_OK(
      Testbed().Environment().StoreTestArtifact("p4info.textproto", p4info));
  std::unique_ptr<pdpi::P4RuntimeSession> sut_p4rt_session,
      control_p4rt_session;
  ASSERT_OK_AND_ASSIGN(
      std::tie(sut_p4rt_session, control_p4rt_session),
      pins_test::ConfigureSwitchPairAndReturnP4RuntimeSessionPair(
          sut, control_device, GetParam().gnmi_config, p4info));

  // Store gNMI config for debugging purposes.
  ASSERT_OK_AND_ASSIGN(auto sut_gnmi_stub, sut.CreateGnmiStub());
  ASSERT_OK_AND_ASSIGN(std::string sut_gnmi_config,
                       pins_test::GetGnmiConfig(*sut_gnmi_stub));
  EXPECT_OK(Testbed().Environment().StoreTestArtifact("sut_gnmi_config.json",
                                                      sut_gnmi_config));

  // Pick a link to be used for packet injection.
  ASSERT_OK_AND_ASSIGN(SutToControlLink link_used_for_test_packets,
                       PickSutToControlDeviceLinkThatsUp(Testbed()));
  LOG(INFO) << "Link used to inject test packets: "
            << link_used_for_test_packets;

  // Extract loopback IPs from gNMI config, to avoid using them in test packets.
  using IpAddresses =
      std::vector<std::variant<netaddr::Ipv4Address, netaddr::Ipv6Address>>;
  ASSERT_OK_AND_ASSIGN(IpAddresses loopback_ips,
                       ParseLoopbackIps(sut_gnmi_config));

  // Install ACL table entry to drop broadcast packets from Control to avoid
  // broadcast storm.
  ASSERT_OK_AND_ASSIGN(
      const sai::TableEntry pd_broadcast_drop_entry,
      gutil::ParseTextProto<sai::TableEntry>(R"pb(
        acl_ingress_table_entry {
          priority: 1
          match {
            dst_mac { value: "ff:ff:ff:ff:ff:ff" mask: "ff:ff:ff:ff:ff:ff" }
          }
          action { acl_drop {} }
        }
      )pb"));

  ASSERT_OK_AND_ASSIGN(const p4::v1::TableEntry pi_drop_entry,
                       pdpi::PartialPdTableEntryToPiTableEntry(
                           ir_p4info, pd_broadcast_drop_entry));

  ASSERT_OK(
      pdpi::InstallPiTableEntry(control_p4rt_session.get(), pi_drop_entry));

  // Read CPU queue state prior to injecting test packets. The state should
  // remain unchanged when we inject test packets.
  ASSERT_OK_AND_ASSIGN(auto gnmi_stub, sut.CreateGnmiStub());
  ASSERT_OK_AND_ASSIGN(openconfig::QueuesByName initial_cpu_queue_state,
                       GetCpuQueueStateViaGnmi(*gnmi_stub));

  // Get a list of queues with passive traffic to exclude from this test.
  absl::SleepFor(absl::Seconds(10));
  ASSERT_OK_AND_ASSIGN(openconfig::QueuesByName passive_cpu_queue_state,
                       GetCpuQueueStateViaGnmi(*gnmi_stub));
  absl::flat_hash_set<std::string> excluded_queues =
      QueuesWithTransmittedPacketDifferences(initial_cpu_queue_state,
                                             passive_cpu_queue_state);
  LOG(INFO) << "Skipping queues due to passive traffic: "
            << absl::StrJoin(excluded_queues, ", ");
  EraseQueuesFromSnapshot(excluded_queues, initial_cpu_queue_state);
  ASSERT_FALSE(initial_cpu_queue_state.queues().empty());

  // Inject test packets and verify that the CPU queue state remains
  // unchanged.
  ASSERT_OK_AND_ASSIGN(std::vector<packetlib::Packet> test_packets,
                       TestPacketsThatShouldNotGetPunted());
  for (const packetlib::Packet &packet : test_packets) {
    // Ensure we are not hitting the loopback IP, as this would be a case in
    // which we *do* expect the packet to arrive at the CPU.
    for (const packetlib::Header &header : packet.headers()) {
      if (header.has_ipv4_header()) {
        ASSERT_OK_AND_ASSIGN(auto ip_dst,
                             netaddr::Ipv4Address::OfString(
                                 header.ipv4_header().ipv4_destination()));
        ASSERT_THAT(loopback_ips, Not(Contains(ip_dst)))
            << "TODO: Implement logic to pick non-loopback IP "
               "address.";
      }
      if (header.has_ipv6_header()) {
        ASSERT_OK_AND_ASSIGN(auto ip_dst,
                             netaddr::Ipv6Address::OfString(
                                 header.ipv6_header().ipv6_destination()));
        ASSERT_THAT(loopback_ips, Not(Contains(ip_dst)))
            << "TODO: Implement logic to pick non-loopback IP "
               "address.";
      }
    }

    LOG(INFO) << "injecting test packet: " << packet.DebugString();
    ASSERT_OK_AND_ASSIGN(std::string raw_packet,
                         packetlib::SerializePacket(packet));
    ASSERT_OK(pins::InjectEgressPacket(
        /*port=*/link_used_for_test_packets.control_device_port_p4rt_name,
        /*packet=*/raw_packet, ir_p4info, control_p4rt_session.get(),
        /*packet_delay=*/std::nullopt));

    LOG(INFO) << "Sleeping for " << kMaxQueueCounterUpdateTime
              << " before checking for queue counter increment.";
    absl::SleepFor(kMaxQueueCounterUpdateTime);
    ASSERT_OK_AND_ASSIGN(openconfig::QueuesByName cpu_queue_state,
                         GetCpuQueueStateViaGnmi(*gnmi_stub));
    EraseQueuesFromSnapshot(excluded_queues, cpu_queue_state);
    EXPECT_THAT(cpu_queue_state, EqualsProto(initial_cpu_queue_state))
        << "for injected test packet: " << packet.DebugString();
    initial_cpu_queue_state = cpu_queue_state;
  }

  // Ensure tha the switch did not punt packets to the controller via P4RT.
  ASSERT_OK_AND_ASSIGN(std::vector<p4::v1::StreamMessageResponse> pi_responses,
                       sut_p4rt_session->ReadStreamChannelResponsesAndFinish());
  for (const auto &pi_response : pi_responses) {
    sai::PacketIn pd_packet;
    EXPECT_OK(pdpi::PiPacketInToPd(ir_p4info, pi_response.packet(), &pd_packet))
        << "where packet = " << pi_response.packet().DebugString();
    ADD_FAILURE() << "SUT punted the following packet to the controller "
                     "via P4Runtime: "
                  << (pd_packet.ByteSizeLong() == 0  // Translation failed.
                          ? pi_response.packet().DebugString()
                          : pd_packet.DebugString());
  }

  LOG(INFO) << "-- END OF TEST -----------------------------------------------";
}

// Purpose: Verify that P4Runtime per-entry ACL counters increment.
TEST_P(CpuQosTestWithoutIxia, PerEntryAclCounterIncrementsWhenEntryIsHit) {
  LOG(INFO) << "-- START OF TEST ---------------------------------------------";

  // Setup: the testbed consists of a SUT connected to a control device
  // that allows us to send and receive packets to/from the SUT.
  thinkit::Switch &sut = Testbed().Sut();
  thinkit::Switch &control_device = Testbed().ControlSwitch();
  const P4Info &p4info = GetParam().p4info;
  ASSERT_OK_AND_ASSIGN(const pdpi::IrP4Info ir_p4info,
                       pdpi::CreateIrP4Info(p4info));

  // Configure mirror testbed.
  EXPECT_OK(
      Testbed().Environment().StoreTestArtifact("p4info.textproto", p4info));
  std::unique_ptr<pdpi::P4RuntimeSession> sut_p4rt_session,
      control_p4rt_session;
  ASSERT_OK_AND_ASSIGN(
      std::tie(sut_p4rt_session, control_p4rt_session),
      pins_test::ConfigureSwitchPairAndReturnP4RuntimeSessionPair(
          sut, control_device, GetParam().gnmi_config, p4info));

  // Store gNMI config for debugging purposes.
  ASSERT_OK_AND_ASSIGN(auto sut_gnmi_stub, sut.CreateGnmiStub());
  ASSERT_OK_AND_ASSIGN(std::string sut_gnmi_config,
                       pins_test::GetGnmiConfig(*sut_gnmi_stub));
  EXPECT_OK(Testbed().Environment().StoreTestArtifact("sut_gnmi_config.json",
                                                      sut_gnmi_config));

  // Pick a link to be used for packet injection.
  ASSERT_OK_AND_ASSIGN(SutToControlLink link_used_for_test_packets,
                       PickSutToControlDeviceLinkThatsUp(Testbed()));
  LOG(INFO) << "Link used to inject test packets: "
            << link_used_for_test_packets;

  // Install ACL table entry to be hit with a test packet.
  ASSERT_OK_AND_ASSIGN(const sai::TableEntry pd_acl_entry,
                       gutil::ParseTextProto<sai::TableEntry>(R"pb(
                         acl_ingress_table_entry {
                           priority: 1
                           match {
                             is_ipv6 { value: "0x1" }
                             ip_protocol { value: "0xfd" mask: "0xff" }
                           }
                           action { acl_drop {} }
                         }
                       )pb"));
  ASSERT_OK_AND_ASSIGN(
      const p4::v1::TableEntry pi_acl_entry,
      pdpi::PartialPdTableEntryToPiTableEntry(ir_p4info, pd_acl_entry));
  ASSERT_OK(pdpi::InstallPiTableEntry(sut_p4rt_session.get(), pi_acl_entry));

  // Check that the counters are initially zero.
  ASSERT_THAT(
      pdpi::ReadPiCounterData(sut_p4rt_session.get(), pi_acl_entry),
      IsOkAndHolds(EqualsProto(R"pb(byte_count: 0 packet_count: 0)pb")));

  // Send test packet hitting the ACL table entry.
  ASSERT_OK_AND_ASSIGN(
      packetlib::Packet test_packet,
      gutil::ParseTextProto<packetlib::Packet>(R"pb(
        headers {
          ethernet_header {
            ethernet_destination: "00:01:02:02:02:02"
            ethernet_source: "00:01:02:03:04:05"
            ethertype: "0x86dd"
          }
        }
        headers {
          ipv6_header {
            dscp: "0x00"
            ecn: "0x0"
            flow_label: "0x00000"
            next_header: "0xfd"  # Reserved for experimentation.
            hop_limit: "0xff"
            ipv6_source: "2001:db8:0:12::1"
            ipv6_destination: "2001:db8:0:12::2"
          }
        }
        payload: "IPv6 packet with next header 0xfd (253)."
      )pb"));
  // The ACL entry should match the test packet.
  ASSERT_EQ(
      test_packet.headers().at(1).ipv6_header().next_header(),
      pd_acl_entry.acl_ingress_table_entry().match().ip_protocol().value());
  ASSERT_OK(packetlib::PadPacketToMinimumSize(test_packet));
  ASSERT_OK(packetlib::UpdateAllComputedFields(test_packet));
  ASSERT_OK_AND_ASSIGN(const std::string raw_packet,
                       packetlib::SerializePacket(test_packet));
  ASSERT_OK(pins::InjectEgressPacket(
      /*port=*/link_used_for_test_packets.control_device_port_p4rt_name,
      /*packet=*/raw_packet, ir_p4info, control_p4rt_session.get(),
      /*packet_delay=*/std::nullopt));

  // Check that the counters increment within kMaxQueueCounterUpdateTime.
  absl::Time time_packet_sent = absl::Now();
  p4::v1::CounterData counter_data;
  do {
    ASSERT_OK_AND_ASSIGN(
        counter_data,
        pdpi::ReadPiCounterData(sut_p4rt_session.get(), pi_acl_entry));
  } while (counter_data.packet_count() == 0 &&
           absl::Now() - time_packet_sent < kMaxQueueCounterUpdateTime);
  p4::v1::CounterData expected_counter_data;
  expected_counter_data.set_packet_count(1);
  expected_counter_data.set_byte_count(raw_packet.size() +
                                       kFrameCheckSequenceSize);
  ASSERT_THAT(counter_data, EqualsProto(expected_counter_data))
      << "Counter for the table entry given below did not match expectation "
         "within "
      << kMaxQueueCounterUpdateTime
      << " after injecting the following test packet:\n-- test packet--\n"
      << test_packet.DebugString() << "-- table entry --\n"
      << pd_acl_entry.DebugString();

  LOG(INFO) << "-- END OF TEST -----------------------------------------------";
}

// Purpose: Verify that VLAN tagged packets are received as expected.
TEST_P(CpuQosTestWithoutIxia, PuntToCpuWithVlanTag) {
  LOG(INFO) << "-- START OF TEST ---------------------------------------------";

  // Setup: the testbed consists of a SUT connected to a control device
  // that allows us to send and receive packets to/from the SUT.
  thinkit::Switch &sut = Testbed().Sut();
  thinkit::Switch &control_device = Testbed().ControlSwitch();
  const P4Info &p4info = GetParam().p4info;
  ASSERT_OK_AND_ASSIGN(const pdpi::IrP4Info ir_p4info,
                       pdpi::CreateIrP4Info(p4info));

  EXPECT_OK(
      Testbed().Environment().StoreTestArtifact("p4info.textproto", p4info));
  std::unique_ptr<pdpi::P4RuntimeSession> sut_p4rt_session,
      control_p4rt_session;

  ASSERT_OK_AND_ASSIGN(
      std::tie(sut_p4rt_session, control_p4rt_session),
      pins_test::ConfigureSwitchPairAndReturnP4RuntimeSessionPair(
          sut, control_device, absl::nullopt, p4info));

  // Pick a link to be used for packet injection.
  ASSERT_OK_AND_ASSIGN(SutToControlLink link_used_for_test_packets,
                       PickSutToControlDeviceLinkThatsUp(Testbed()));
  LOG(INFO) << "Link used to inject test packets: "
            << link_used_for_test_packets;
  std::vector<packetlib::Packet> test_packets;
  // Test packet.
  ASSERT_OK_AND_ASSIGN(
      packetlib::Packet ipv4_packet,
      gutil::ParseTextProto<packetlib::Packet>(R"pb(
        headers {
          ethernet_header {
            ethernet_destination: "00:01:02:02:02:02"
            ethernet_source: "00:01:02:03:04:05"
            ethertype: "0x8100"
          }
        }
        headers {
          vlan_header {
            priority_code_point: "0x0"
            drop_eligible_indicator: "0x1"
            vlan_identifier: "0x123"
            ethertype: "0x0800"
          }
        }
        headers {
          ipv4_header {
            version: "0x4"
            ihl: "0x5"
            dscp: "0x00"
            ecn: "0x0"
            identification: "0xa3cd"
            flags: "0x0"
            fragment_offset: "0x0000"
            ttl: "0x10"
            protocol: "0x11"
            ipv4_source: "10.0.0.2"
            ipv4_destination: "10.0.0.3"
          }
        }
        headers {
          udp_header { source_port: "0x0000" destination_port: "0x0000" }
        }
        payload: "IPv4 test packet with VLAN tag"
      )pb"));

  test_packets.push_back(ipv4_packet);

  ASSERT_OK_AND_ASSIGN(
      packetlib::Packet ipv6_packet,
      gutil::ParseTextProto<packetlib::Packet>(R"pb(
        headers {
          ethernet_header {
            ethernet_destination: "00:01:02:02:02:02"
            ethernet_source: "00:01:02:03:04:05"
            ethertype: "0x8100"
          }
        }
        headers {
          vlan_header {
            priority_code_point: "0x0"
            drop_eligible_indicator: "0x1"
            vlan_identifier: "0x123"
            ethertype: "0x86dd"
          }
        }
        headers {
          ipv6_header {
            dscp: "0x00"
            ecn: "0x0"
            flow_label: "0x00000"
            next_header: "0x11"
            hop_limit: "0x40"
            ipv6_source: "2001:db8:0:12::1"
            ipv6_destination: "2001:db8:0:12::2"
          }
        }
        headers {
          udp_header { source_port: "0x0000" destination_port: "0x0000" }
        }
        payload: "IPv6 test packet with VLAN tag"
      )pb"));

  test_packets.push_back(ipv6_packet);

  // Install ACL table entry to be hit with a test packet.
  ASSERT_OK_AND_ASSIGN(
      const sai::TableEntry pd_acl_entry,
      gutil::ParseTextProto<sai::TableEntry>(R"pb(
        acl_ingress_table_entry {
          priority: 1
          match {
            dst_mac { value: "00:01:02:02:02:02" mask: "ff:ff:ff:ff:ff:ff" }
          }
          action { acl_trap { qos_queue: "0x3" } }
        }
      )pb"));

  ASSERT_OK_AND_ASSIGN(
      const p4::v1::TableEntry pi_acl_entry,
      pdpi::PartialPdTableEntryToPiTableEntry(ir_p4info, pd_acl_entry));
  ASSERT_OK(pdpi::InstallPiTableEntry(sut_p4rt_session.get(), pi_acl_entry));

  for (packetlib::Packet &test_packet : test_packets) {
    // Start from fresh P4RT session.
    ASSERT_OK_AND_ASSIGN(sut_p4rt_session, pdpi::P4RuntimeSession::Create(sut));

    // Send packets.
    ASSERT_OK(packetlib::PadPacketToMinimumSize(test_packet));
    ASSERT_OK(packetlib::UpdateAllComputedFields(test_packet));
    ASSERT_OK_AND_ASSIGN(const std::string raw_packet,
                         packetlib::SerializePacket(test_packet));
    const int kPacketCount = 10;
    for (int iter = 0; iter < kPacketCount; iter++) {
      ASSERT_OK(pins::InjectEgressPacket(
          /*port=*/link_used_for_test_packets.control_device_port_p4rt_name,
          /*packet=*/raw_packet, ir_p4info, control_p4rt_session.get(),
          /*packet_delay=*/absl::Milliseconds(10)));
    }

    EXPECT_OK(sut_p4rt_session->HandleNextNStreamMessages(
        [&](const p4::v1::StreamMessageResponse &message) {
          if (!message.has_packet()) return false;
          packetlib::Packet punted_packet =
              packetlib::ParsePacket(message.packet().payload());
          if (!testing::Matches(EqualsProto(test_packet))(punted_packet)) {
            LOG(WARNING) << "Received unknown packet: "
                         << punted_packet.ShortDebugString();
            return false;
          }
          return true;
        },
        kPacketCount, absl::Minutes(2)));
  }
  LOG(INFO) << "-- END OF TEST -----------------------------------------------";
}

// Purpose: Verify protocol-to-queue mapping for traffic to switch.
TEST_P(CpuQosTestWithoutIxia, TrafficToSwitchInbandGetsMappedToCorrectQueues) {
  LOG(INFO) << "-- START OF TEST ---------------------------------------------";
  // Check that a test packet generator function is specified.
  ASSERT_TRUE(static_cast<bool>(GetParam().test_packet_generator_function))
      << "missing required parameter `test_packet_generator_function`";

  // Setup: the testbed consists of a SUT connected to a control device
  // that allows us to send and receive packets to/from the SUT.
  thinkit::Switch &sut = Testbed().Sut();
  thinkit::Switch &control_device = Testbed().ControlSwitch();

  const P4Info &p4info = GetParam().p4info;
  ASSERT_OK_AND_ASSIGN(const pdpi::IrP4Info ir_p4info,
                       pdpi::CreateIrP4Info(p4info));

  // Configure mirror testbed.
  EXPECT_OK(
      Testbed().Environment().StoreTestArtifact("p4info.textproto", p4info));
  std::unique_ptr<pdpi::P4RuntimeSession> sut_p4rt_session,
      control_p4rt_session;
  ASSERT_OK_AND_ASSIGN(
      std::tie(sut_p4rt_session, control_p4rt_session),
      pins_test::ConfigureSwitchPairAndReturnP4RuntimeSessionPair(
          sut, control_device, GetParam().gnmi_config, p4info));

  // Store gNMI config for debugging purposes.
  ASSERT_OK_AND_ASSIGN(auto sut_gnmi_stub, sut.CreateGnmiStub());
  ASSERT_OK_AND_ASSIGN(std::string sut_gnmi_config,
                       pins_test::GetGnmiConfig(*sut_gnmi_stub));
  EXPECT_OK(Testbed().Environment().StoreTestArtifact("sut_gnmi_config.json",
                                                      sut_gnmi_config));

  // Pick a link to be used for packet injection.
  ASSERT_OK_AND_ASSIGN(SutToControlLink link_used_for_test_packets,
                       PickSutToControlDeviceLinkThatsUp(Testbed()));
  LOG(INFO) << "Link used to inject test packets: "
            << link_used_for_test_packets;

  std::vector<PacketAndExpectedTargetQueue> test_packets =
      GetParam().test_packet_generator_function(
          sut_gnmi_config, absl::GetFlag(FLAGS_switch_instantiation));

  ASSERT_FALSE(test_packets.empty())
      << "No packets to test, maybe no loopback IP is configured on switch?";

  for (const PacketAndExpectedTargetQueue &test_packet : test_packets) {
    std::string_view target_queue = test_packet.target_queue;
    SCOPED_TRACE(absl::StrCat("Packet: ", test_packet.packet_name,
                              ", Target queue: ", target_queue));
    LOG(INFO) << absl::StrCat("Packet: ", test_packet.packet_name,
                              ", Target queue: ", target_queue);

    // Clear table entries and install l3 admit entry.
    ASSERT_OK(pdpi::ClearTableEntries(sut_p4rt_session.get()));
    ASSERT_GT(test_packet.packet.headers().size(), 0);
    ASSERT_TRUE(test_packet.packet.headers(0).has_ethernet_header());
    ASSERT_OK(pdpi::InstallPdTableEntry<sai::TableEntry>(
        *sut_p4rt_session,
        absl::Substitute(
            R"pb(
              l3_admit_table_entry {
                match { dst_mac { value: "$0" mask: "FF:FF:FF:FF:FF:FF" } }
                action { admit_to_l3 {} }
                priority: 1
              }
            )pb",
            test_packet.packet.headers(0)
                .ethernet_header()
                .ethernet_destination())));

    // Certain unsolicited packets may be sent, which should be filtered out
    // before evaluating queues.
    ASSERT_OK(
        InstallAclEntriesToFilterOutUnsolicitedPackets(*sut_p4rt_session));

    // Read counters of the target queue.
    ASSERT_OK_AND_ASSIGN(auto sut_gnmi_stub, sut.CreateGnmiStub());
    ASSERT_OK_AND_ASSIGN(
        const QueueCounters queue_counters_before_test_packet,
        GetGnmiQueueCounters(/*port=*/"CPU", /*queue=*/target_queue,
                             *sut_gnmi_stub));

    ASSERT_OK_AND_ASSIGN(std::string raw_packet,
                         packetlib::SerializePacket(test_packet.packet));

    // TODO: Disallow unsolicited packets once they can be filtered
    // out correctly.
    constexpr int kMaxAllowedUnsolicitedPackets = 100;
    // High to ensure we get good signal compared to the number of allowed
    // unsolicited packets.
    const int kPacketCount = 1000;
    for (int iter = 0; iter < kPacketCount; iter++) {
      ASSERT_OK(pins::InjectEgressPacket(
          /*port=*/link_used_for_test_packets.control_device_port_p4rt_name,
          /*packet=*/raw_packet, ir_p4info, control_p4rt_session.get(),
          /*packet_delay=*/std::nullopt));
    }
    // Read counter of the target queue again.
    absl::Time time_packet_sent = absl::Now();
    QueueCounters queue_counters_after_test_packet;
    do {
      ASSERT_OK_AND_ASSIGN(
          queue_counters_after_test_packet,
          GetGnmiQueueCounters(/*port=*/"CPU", /*queue=*/target_queue,
                               *sut_gnmi_stub));
    } while (
        // It may take several seconds for the queue counters to update.
        TotalPacketsForQueue(queue_counters_after_test_packet) <
            TotalPacketsForQueue(queue_counters_before_test_packet) +
                kPacketCount &&
        absl::Now() - time_packet_sent < kMaxQueueCounterUpdateTime);

    int expected_queue_counters_after_test_packets =
        TotalPacketsForQueue(queue_counters_before_test_packet) + kPacketCount;

    // We terminate early if this fails, as that can cause this loop to get
    // out of sync when counters increment after a long delay, resulting in
    // confusing error messages where counters increment by 2.
    ASSERT_THAT(TotalPacketsForQueue(queue_counters_after_test_packet),
                AllOf(Ge(expected_queue_counters_after_test_packets),
                      Le(expected_queue_counters_after_test_packets +
                         kMaxAllowedUnsolicitedPackets)))
        << "Counters for queue " << target_queue << " did not increment within "
        << kMaxQueueCounterUpdateTime
        << " after injecting the following test packet or had too many "
           "unsolicited packets:\n"
        << test_packet.packet.DebugString()
        << "\nBefore  : " << queue_counters_before_test_packet
        << "\nAfter   : " << queue_counters_after_test_packet
        << "\nExpected: " << expected_queue_counters_after_test_packets
        << " to "
        << expected_queue_counters_after_test_packets +
               kMaxAllowedUnsolicitedPackets;
  }
  LOG(INFO) << "-- END OF TEST -----------------------------------------------";
}

// Ensure that P4 CPU Queue name references the intended CPU Queue.
TEST_P(CpuQosTestWithoutIxia, P4CpuQueueMappingByNameIsCorrect) {
  struct QueueTest {
    int packets;                  // Number of packets to send to this Queue.
    netaddr::Ipv4Address dst_ip;  // Unique dest IP of packets to this Queue.
  };


  // Initialize and clear the SUT.
  const p4::config::v1::P4Info &p4info = GetParam().p4info;
  ASSERT_OK_AND_ASSIGN(pdpi::IrP4Info ir_p4info, pdpi::CreateIrP4Info(p4info));
  ASSERT_OK_AND_ASSIGN(auto p4info_version,
                       gutil::ParseVersion(p4info.pkg_info().version()));
  if (p4info_version <
      *gutil::ParseVersion(SAI_P4_PKGINFO_VERSION_HAS_CPU_QUEUE_NAME_SUPPORT)) {
    GTEST_SKIP() << "P4Info version " << p4info.pkg_info().version()
                 << " is lower than the minimum supported version "
                 << SAI_P4_PKGINFO_VERSION_HAS_CPU_QUEUE_NAME_SUPPORT;
  }

  std::unique_ptr<pdpi::P4RuntimeSession> sut_p4rt_session,
      control_p4rt_session;
  ASSERT_OK_AND_ASSIGN(
      std::tie(sut_p4rt_session, control_p4rt_session),
      pins_test::ConfigureSwitchPairAndReturnP4RuntimeSessionPair(
          Sut(), ControlSwitch(), GetParam().gnmi_config, p4info));

  // Pick a link to be used for packet injection.
  ASSERT_OK_AND_ASSIGN(SutToControlLink link_used_for_test_packets,
                       PickSutToControlDeviceLinkThatsUp(Testbed()));
  LOG(INFO) << "Link used to inject test packets: "
            << link_used_for_test_packets;

  // Find all queues and initialize the test conditions for each.
  ASSERT_OK_AND_ASSIGN(auto sut_gnmi_stub, Sut().CreateGnmiStub());
  ASSERT_OK_AND_ASSIGN(openconfig::QueuesByName initial_state,
                       GetCpuQueueStateViaGnmi(*sut_gnmi_stub));

  // Search for and remove queues that have passive traffic.
  absl::SleepFor(absl::Seconds(10));
  ASSERT_OK_AND_ASSIGN(openconfig::QueuesByName passive_state,
                       GetCpuQueueStateViaGnmi(*sut_gnmi_stub));
  absl::flat_hash_set<std::string> excluded_queues =
      QueuesWithTransmittedPacketDifferences(initial_state, passive_state);
  LOG(INFO) << "Skipping queues due to passive traffic: "
            << absl::StrJoin(excluded_queues, ", ");
  EraseQueuesFromSnapshot(excluded_queues, initial_state);

  for (const auto &[name, state] : passive_state.queues()) {
    if (initial_state.queues().contains(name) &&
        initial_state.queues().at(name).transmit_pkts() <
            state.transmit_pkts()) {
      LOG(INFO) << "Skipping Queue '" << name
                << "' due to presence of passive traffic.";
      initial_state.mutable_queues()->erase(name);
    }
  }

  // Set up unique IP & packet counts to send to each queue.
  absl::flat_hash_map<std::string, QueueTest> test_cases;
  constexpr uint32_t kBaseIp = 0x0A000000;  // 10.0.0.0
  constexpr int kBasePackets = 10;
  int queue_index = 0;
  for (const auto &[name, state] : initial_state.queues()) {
    if (!IsValidCpuQueue(name)) continue;
    if (absl::StartsWith(name, "INBAND_")) continue;
    test_cases[name] = QueueTest({
        .packets = kBasePackets + queue_index,
        .dst_ip = netaddr::Ipv4Address(std::bitset<32>(kBaseIp + queue_index)),
    });
    ++queue_index;
  }
  ASSERT_FALSE(test_cases.empty());

  // Set up the switch dataplane with the CPU Queue name.
  constexpr netaddr::MacAddress kDestMac(std::bitset<48>(0x0A0000000000));
  for (const auto &[queue, setup] : test_cases) {
    ASSERT_OK(SetUpPuntToCPU(kDestMac, setup.dst_ip, queue, ir_p4info,
                             *sut_p4rt_session));
  }

  // Inject the test packets
  constexpr netaddr::Ipv4Address kSrcIp(std::bitset<32>(0x0B000000));
  for (const auto &[queue, setup] : test_cases) {
    packetlib::Packet packet =
        BuildPuntToCpuPacket(kDestMac, kSrcIp, setup.dst_ip);
    ASSERT_OK_AND_ASSIGN(std::string raw_packet,
                         packetlib::SerializePacket(packet));
    LOG(INFO) << "Injecting " << setup.packets << " packets into CPU Queue "
              << queue << ": " << packet.ShortDebugString();
    for (int i = 0; i < setup.packets; ++i) {
      EXPECT_OK(pins::InjectEgressPacket(
          link_used_for_test_packets.control_device_port_p4rt_name, raw_packet,
          ir_p4info, control_p4rt_session.get()))
          << "Failed to inject queue " << queue << " packet #" << i << ": "
          << packet.ShortDebugString();
    }
  }

  // Generate the expected state.
  openconfig::QueuesByName expected_state = initial_state;
  for (const auto &[queue, setup] : test_cases) {
    EXPECT_OK(IncrementTransmittedPackets(
        expected_state.mutable_queues()->at(queue), setup.packets));
  }

  // Wait for the expected state.
  absl::Time start = absl::Now();
  openconfig::QueuesByName results;
  do {
    absl::SleepFor(absl::Seconds(5));
    ASSERT_OK_AND_ASSIGN(results, GetCpuQueueStateViaGnmi(*sut_gnmi_stub));
    EraseQueuesFromSnapshot(excluded_queues, results);
  } while (absl::Now() - start < kMaxQueueCounterUpdateTime &&
           !testing::Matches(EqualsProto(expected_state))(results));
  EXPECT_THAT(results, EqualsProto(expected_state));

  // Throw away the PacketIn events.
  ASSERT_OK_AND_ASSIGN(std::vector<p4::v1::StreamMessageResponse> pi_responses,
                       sut_p4rt_session->ReadStreamChannelResponsesAndFinish());
}

// Buffering and software bottlenecks can cause
// some amount of variance in rate measured end to end.
// Level of tolerance for packet rate verification.
// This could be parameterized in future if this is platform
// dependent.
constexpr float kTolerancePercent = 10.0;
constexpr float kMeterCounterTolerance = 5.0;

// Ixia configurations:
// 1. Frames sent per second by Ixia.
// 2. Total frames sent by Ixia.
// 3. Default framesize.
// 4. Maximum framesize.
// 5. Minimum framesize.
constexpr int kFramesPerSecond = 1000000;
constexpr int kTotalFrames = 10000000;
constexpr absl::Duration kTrafficDuration =
    absl::Seconds(kTotalFrames / kFramesPerSecond);
constexpr int kDefaultFrameSize = 1514;
constexpr int kMaxFrameSize = 9216;
constexpr int kVlanTagSize = 4;
constexpr int kMaxFrameSizeWithoutVlanTag = kMaxFrameSize - kVlanTagSize;
constexpr int kMinFrameSize = 64;

struct PacketReceiveInfo {
  absl::Mutex mutex;
  int num_packets_punted ABSL_GUARDED_BY(mutex) = 0;
  absl::Time time_first_packet_punted ABSL_GUARDED_BY(mutex);
  absl::Time time_last_packet_punted ABSL_GUARDED_BY(mutex);
};

// Structure represents a link between SUT and Ixia.
// This is represented by Ixia interface name and the SUT's gNMI interface
// name.
struct IxiaLink {
  std::string ixia_interface;
  std::string sut_interface;
};

// Go over the connections and return vector of connections
// whose links are up.
absl::StatusOr<std::vector<IxiaLink>> GetReadyIxiaLinks(
    thinkit::GenericTestbed &generic_testbed,
    gnmi::gNMI::StubInterface &gnmi_stub) {
  std::vector<IxiaLink> links;

  absl::flat_hash_map<std::string, thinkit::InterfaceInfo> interface_info =
      generic_testbed.GetSutInterfaceInfo();
  // Loop through the interface_info looking for Ixia/SUT interface pairs,
  // checking if the link is up.  Add the pair to connections.
  for (const auto &[interface, info] : interface_info) {
    bool sut_link_up = false;
    if (info.interface_modes.contains(thinkit::TRAFFIC_GENERATOR)) {
      ASSIGN_OR_RETURN(sut_link_up, CheckLinkUp(interface, gnmi_stub));
      if (sut_link_up) {
        links.push_back({
            .ixia_interface = info.peer_interface_name,
            .sut_interface = interface,
        });
      }
    }
  }

  return links;
}

TEST_P(CpuQosTestWithIxia, TestCPUQueueAssignmentAndQueueRateLimit) {
  // Pick a testbed with an Ixia Traffic Generator.
  auto requirements =
      gutil::ParseProtoOrDie<thinkit::TestRequirements>(
          R"pb(interface_requirements {
                 count: 1
                 interface_mode: TRAFFIC_GENERATOR
               })pb");

  ASSERT_OK_AND_ASSIGN(
      std::unique_ptr<thinkit::GenericTestbed> generic_testbed,
      GetParam().testbed_interface->GetTestbedWithRequirements(requirements));


  ASSERT_GT(GetParam().control_plane_bandwidth_bytes_per_second, 0);

  thinkit::Switch &sut = generic_testbed->Sut();

  // Configure SUT.
  EXPECT_OK(generic_testbed->Environment().StoreTestArtifact(
      "p4info.textproto", GetParam().p4info));
  ASSERT_OK_AND_ASSIGN(std::unique_ptr<pdpi::P4RuntimeSession> sut_p4_session,
                       pins_test::ConfigureSwitchAndReturnP4RuntimeSession(
                           sut, std::nullopt, GetParam().p4info));
  ASSERT_OK_AND_ASSIGN(auto gnmi_stub, sut.CreateGnmiStub());
  ASSERT_OK_AND_ASSIGN(std::string sut_gnmi_config,
                       pins_test::GetGnmiConfig(*gnmi_stub));
  EXPECT_OK(generic_testbed->Environment().StoreTestArtifact("gnmi_config.json",
                                                             sut_gnmi_config));
  // Flow details.
  const auto dest_mac = netaddr::MacAddress(02, 02, 02, 02, 02, 02);
  const auto source_mac = netaddr::MacAddress(00, 01, 02, 03, 04, 05);
  const auto source_ip = netaddr::Ipv6Address(0x1000, 0, 0, 0, 0, 0, 0, 1);
  const auto dest_ip = netaddr::Ipv6Address(0x1000, 0, 0, 0, 0, 0, 0, 2);
  // Extract loopback IPs from gNMI config, to avoid using them in test packets.
  using IpAddresses = std::vector<netaddr::Ipv6Address>;
  ASSERT_OK_AND_ASSIGN(IpAddresses loopback_ipv6,
                       ParseLoopbackIpv6s(sut_gnmi_config));
  ASSERT_GE(loopback_ipv6.size(), 1) << "No Loopback IPs configured on switch";

  ASSERT_OK_AND_ASSIGN(std::vector<IxiaLink> ready_links,
                       GetReadyIxiaLinks(*generic_testbed, *gnmi_stub));

  ASSERT_FALSE(ready_links.empty()) << "Ixia links are not ready";

  std::string ixia_interface = ready_links[0].ixia_interface;
  std::string sut_interface = ready_links[0].sut_interface;

  // Set up Ixia traffic.
  // Send Ixia traffic.
  // Stop Ixia traffic.

  ASSERT_OK_AND_ASSIGN(ixia::IxiaPortInfo ixia_port,
                       ixia::ExtractPortInfo(ixia_interface));

  ASSERT_OK_AND_ASSIGN(
      std::string topology_ref,
      pins_test::ixia::IxiaConnect(ixia_port.hostname, *generic_testbed));

  ASSERT_OK_AND_ASSIGN(
      std::string vport_ref,
      pins_test::ixia::IxiaVport(topology_ref, ixia_port.card, ixia_port.port,
                                 *generic_testbed));

  ASSERT_OK_AND_ASSIGN(
      std::string traffic_ref,
      pins_test::ixia::IxiaSession(vport_ref, *generic_testbed));

  ASSERT_OK(pins_test::ixia::SetFrameRate(traffic_ref, kFramesPerSecond,
                                          *generic_testbed));

  ASSERT_OK(pins_test::ixia::SetFrameCount(traffic_ref, kTotalFrames,
                                           *generic_testbed));

  ASSERT_OK(pins_test::ixia::SetFrameSize(traffic_ref, kDefaultFrameSize,
                                          *generic_testbed));

  ASSERT_OK(pins_test::ixia::SetSrcMac(traffic_ref, source_mac.ToString(),
                                       *generic_testbed));

  ASSERT_OK(pins_test::ixia::SetDestMac(traffic_ref, dest_mac.ToString(),
                                        *generic_testbed));

  ASSERT_OK(pins_test::ixia::AppendIPv6(traffic_ref, *generic_testbed));

  ASSERT_OK(pins_test::ixia::SetSrcIPv6(traffic_ref, source_ip.ToString(),
                                        *generic_testbed));

  ASSERT_OK(pins_test::ixia::SetDestIPv6(traffic_ref, dest_ip.ToString(),
                                         *generic_testbed));

  // Listen for punted packets from the SUT.
  PacketReceiveInfo packet_receive_info;

  PacketInReceiver receiver(*sut_p4_session, [&packet_receive_info](auto) {
    absl::MutexLock lock(&packet_receive_info.mutex);
    if (packet_receive_info.num_packets_punted == 0) {
      packet_receive_info.time_first_packet_punted = absl::Now();
    }
    packet_receive_info.time_last_packet_punted = absl::Now();
    packet_receive_info.num_packets_punted++;
    return;
  });

  // Get Queues.
  ASSERT_OK_AND_ASSIGN(auto queues,
                       ExtractQueueInfoViaGnmiConfig(sut_gnmi_config));

  constexpr absl::string_view kPuntOnlyTest = "punt_only_test";
  constexpr absl::string_view kLoopbackPuntTest = "to_loopback_punt_test";
  constexpr absl::string_view kPuntTtl0Test = "ttl0_punt_test";

  for (auto test_case : {kPuntOnlyTest, kPuntTtl0Test}) {
    LOG(INFO) << "\n\nTesting case: " << test_case;
    LOG(INFO) << "\n===================\n\n";
    if (test_case == kLoopbackPuntTest) {
      ASSERT_OK(pins_test::ixia::SetDestIPv6(
          traffic_ref, loopback_ipv6.front().ToString(), *generic_testbed));
      LOG(INFO) << "Traffic to Loopback IP: "
                << loopback_ipv6.front().ToString();
    } else if (test_case == kPuntTtl0Test) {
      ASSERT_OK(pins_test::ixia::SetIpTTL(traffic_ref, /*ttl=*/0,
                                          /*is_ipv4=*/false, *generic_testbed));
      LOG(INFO) << "Traffic with TTL=0";
    }
    for (auto &[queue_name, queue_info] : queues) {
      // Skip unconfigured queues.
      if (queue_info.rate_packets_per_second == 0) {
        continue;
      }
      LOG(INFO) << "\n\n\nTesting Queue : " << queue_info.gnmi_queue_name
                << "\n===================\n\n\n";

      // Verify configuration on the queue matches expected configuration
      // in the case that expected queue limit was passed in.
      if (GetParam().expected_queue_limit_config_pps.contains(
              queue_info.gnmi_queue_name)) {
        EXPECT_EQ(queue_info.rate_packets_per_second,
                  GetParam().expected_queue_limit_config_pps.at(
                      queue_info.gnmi_queue_name));
      }

      // Set framesize based on supported control plane bandwidth.
      int frame_size = GetParam().control_plane_bandwidth_bytes_per_second /
                       queue_info.rate_packets_per_second;
      // Framesize lesser than 64 bytes is not a viable frame, hence we will
      // skip end to end rate check.
      if (frame_size < kMinFrameSize) {
        LOG(INFO)
            << "Skipping, as queue rate " << queue_info.rate_packets_per_second
            << "(pps) is infeasible to test with control plane bandwidth of "
            << GetParam().control_plane_bandwidth_bytes_per_second
            << " bytes per second.";
        continue;
      }

      if (frame_size > kMaxFrameSize) {
        frame_size = kMaxFrameSize;
      }

      ASSERT_OK(pins_test::ixia::SetFrameSize(traffic_ref, frame_size,
                                              *generic_testbed));
      // Punt flows to Inband queues should not succeed.
      if (absl::StartsWith(queue_info.p4_queue_name, "INBAND")) {
        // PKTIO queues.
        if (!generic_testbed->Environment().MaskKnownFailures()) {
          ASSERT_FALSE(
              SetUpV6PuntToCPUWithRateLimitAndWildCardL3AdmitEntry(
                  dest_mac, source_ip, dest_ip,
                  /*rate_bytes_per_second=*/
                  (queue_info.rate_packets_per_second + 10) * frame_size,
                  /*burst_in_bytes=*/(queue_info.rate_packets_per_second + 10) *
                      frame_size / 4,
                  queue_info.p4_queue_name, GetParam().p4info, *sut_p4_session)
                  .ok());
        }
        continue;
      }
      // Punt packets to CPU with flow rate set to atleast 10 packets
      // higher than the queue rate. This means that the queue limits will
      // be the bottleneck.
      ASSERT_OK(SetUpV6PuntToCPUWithRateLimitAndWildCardL3AdmitEntry(
          dest_mac, source_ip, dest_ip,
          /*rate_bytes_per_second=*/(queue_info.rate_packets_per_second + 10) *
              frame_size,
          /*burst_in_bytes=*/(queue_info.rate_packets_per_second + 10) *
              frame_size / 4,
          queue_info.p4_queue_name, GetParam().p4info, *sut_p4_session));
      ASSERT_OK_AND_ASSIGN(
          QueueCounters initial_counters,
          GetGnmiQueueCounters("CPU", queue_info.gnmi_queue_name, *gnmi_stub));

      // Reset received packet count at tester.
      {
        absl::MutexLock lock(&packet_receive_info.mutex);
        packet_receive_info.num_packets_punted = 0;
      }

      ASSERT_OK(pins_test::ixia::StartTraffic(traffic_ref, topology_ref,
                                              *generic_testbed));

      // Wait for Traffic to be sent.
      absl::SleepFor(kTrafficDuration);

      static constexpr absl::Duration kPollInterval = absl::Seconds(5);
      static constexpr absl::Duration kTotalTime = absl::Seconds(15);
      static const int kIterations = kTotalTime / kPollInterval;

      QueueCounters final_counters;
      QueueCounters delta_counters;
      // Check for counters every 5 seconds up to 15 seconds till they match.
      for (int gnmi_counters_check = 0; gnmi_counters_check < kIterations;
           gnmi_counters_check++) {
        absl::SleepFor(kPollInterval);
        ASSERT_OK_AND_ASSIGN(
            final_counters, GetGnmiQueueCounters(
                                "CPU", queue_info.gnmi_queue_name, *gnmi_stub));
        delta_counters = {
            .num_packets_transmitted = final_counters.num_packets_transmitted -
                                       initial_counters.num_packets_transmitted,
            .num_packets_dropped = final_counters.num_packets_dropped -
                                   initial_counters.num_packets_dropped,
        };
        LOG(INFO) << "Tx = " << delta_counters.num_packets_transmitted
                  << " Drop = " << delta_counters.num_packets_dropped;
        if (delta_counters.num_packets_transmitted +
                delta_counters.num_packets_dropped ==
            kTotalFrames) {
          break;
        }
      }

      {
        absl::MutexLock lock(&packet_receive_info.mutex);
        // Verify the received packets matches gNMI queue stats.
        ASSERT_LE(packet_receive_info.num_packets_punted,
                  delta_counters.num_packets_transmitted);
        ASSERT_GE(packet_receive_info.num_packets_punted,
                  delta_counters.num_packets_transmitted *
                      (1 - kTolerancePercent / 100));
        absl::Duration duration = packet_receive_info.time_last_packet_punted -
                                  packet_receive_info.time_first_packet_punted;

        LOG(INFO) << "Packets received at Controller: "
                  << packet_receive_info.num_packets_punted;
        LOG(INFO) << "Packet size: " << frame_size;
        LOG(INFO) << "Timestamp of first received packet: "
                  << packet_receive_info.time_first_packet_punted;
        LOG(INFO) << "Timestamp of last received packet: "
                  << packet_receive_info.time_last_packet_punted;
        LOG(INFO) << "Duration of packets received: " << duration;
        int rate_received = 0;
        if (int64_t useconds = absl::ToInt64Microseconds(duration);
            useconds != 0) {
          rate_received =
              packet_receive_info.num_packets_punted * 1000000 / useconds;
          LOG(INFO) << "Rate of packets received (pps): " << rate_received;
        }
        EXPECT_LE(rate_received, queue_info.rate_packets_per_second *
                                     (1 + kTolerancePercent / 100));
        EXPECT_GE(rate_received, queue_info.rate_packets_per_second *
                                     (1 - kTolerancePercent / 100));
      }
    }  // for each queue.
<<<<<<< HEAD
  }  // test_case
=======
  }    // test_case
>>>>>>> 3e5c46f3
  // Stop receiving at tester.
  receiver.Destroy();
}

TEST_P(CpuQosTestWithIxia, TestPuntFlowRateLimitAndCounters) {
  // Pick a testbed with an Ixia Traffic Generator.
  auto requirements =
      gutil::ParseProtoOrDie<thinkit::TestRequirements>(
          R"pb(interface_requirements {
                 count: 1
                 interface_mode: TRAFFIC_GENERATOR
               })pb");

  ASSERT_OK_AND_ASSIGN(
      std::unique_ptr<thinkit::GenericTestbed> generic_testbed,
      GetParam().testbed_interface->GetTestbedWithRequirements(requirements));

  ASSERT_GT(GetParam().control_plane_bandwidth_bytes_per_second, 0);

  thinkit::Switch &sut = generic_testbed->Sut();

  ASSERT_OK_AND_ASSIGN(auto gnmi_stub, sut.CreateGnmiStub());
  ASSERT_OK_AND_ASSIGN(std::string sut_gnmi_config,
                       pins_test::GetGnmiConfig(*gnmi_stub));
  EXPECT_OK(generic_testbed->Environment().StoreTestArtifact("gnmi_config.json",
                                                             sut_gnmi_config));
  EXPECT_OK(generic_testbed->Environment().StoreTestArtifact(
      "p4info.textproto", GetParam().p4info));
  // Configure SUT.
  ASSERT_OK_AND_ASSIGN(std::unique_ptr<pdpi::P4RuntimeSession> sut_p4_session,
                       pins_test::ConfigureSwitchAndReturnP4RuntimeSession(
                           sut, std::nullopt, GetParam().p4info));

  // Disable sFlow since it would interfere with the test results.
  ASSERT_OK(pins::SetSflowConfigEnabled(gnmi_stub.get(), /*enabled=*/false));

  absl::Cleanup cleanup([&] {
    // Restore sflow enable config.
    ASSERT_OK_AND_ASSIGN(bool sflow_enabled,
                         pins::IsSflowConfigEnabled(sut_gnmi_config));
    EXPECT_OK(pins::SetSflowConfigEnabled(gnmi_stub.get(), sflow_enabled))
        << "failed to restore sflow configuration -- switch config may be "
           "corrupted, causing subsequent test to fail";
  });

  // Flow details.
  const auto dest_mac = netaddr::MacAddress(02, 02, 02, 02, 02, 02);
  const auto source_mac = netaddr::MacAddress(00, 01, 02, 03, 04, 05);
  const auto source_ip = netaddr::Ipv4Address(192, 168, 10, 1);
  const auto dest_ip = netaddr::Ipv4Address(172, 0, 0, 1);

  const absl::flat_hash_map<std::string, thinkit::InterfaceInfo>
      interface_info = generic_testbed->GetSutInterfaceInfo();

  ASSERT_OK_AND_ASSIGN(std::vector<IxiaLink> ready_links,
                       GetReadyIxiaLinks(*generic_testbed, *gnmi_stub));

  ASSERT_FALSE(ready_links.empty());

  std::string ixia_interface = ready_links[0].ixia_interface;
  std::string sut_interface = ready_links[0].sut_interface;
  std::string ixia_rx_interface = ready_links[1].ixia_interface;
  std::string sut_egress_interface = ready_links[1].sut_interface;

  LOG(INFO) << absl::StrFormat(
      "Test packet route: [Ixia: %s] => [SUT: %s] -> [SUT: %s] => [Ixia: %s]",
      ixia_interface, sut_interface, sut_egress_interface, ixia_rx_interface);

  absl::flat_hash_map<std::string, std::string> p4rt_id_by_interface;
  ASSERT_OK_AND_ASSIGN(p4rt_id_by_interface,
                       GetAllInterfaceNameToPortId(*gnmi_stub));
  ASSERT_OK_AND_ASSIGN(
      const std::string kSutEgressPortP4rtId,
      gutil::FindOrStatus(p4rt_id_by_interface, sut_egress_interface));

  // We will perform the following steps with Ixia:
  // Set up Ixia traffic.
  // Send Ixia traffic.
  // Stop Ixia traffic.

  ASSERT_OK_AND_ASSIGN(ixia::IxiaPortInfo ixia_port,
                       ixia::ExtractPortInfo(ixia_interface));

  ASSERT_OK_AND_ASSIGN(ixia::IxiaPortInfo ixia_rx_port,
                       ixia::ExtractPortInfo(ixia_rx_interface));

  ASSERT_OK_AND_ASSIGN(
      std::string kIxiaHandle,
      pins_test::ixia::IxiaConnect(ixia_port.hostname, *generic_testbed));

  ASSERT_OK_AND_ASSIGN(
      std::string kIxiaSrcPortHandle,
      pins_test::ixia::IxiaVport(kIxiaHandle, ixia_port.card, ixia_port.port,
                                 *generic_testbed));

  ASSERT_OK_AND_ASSIGN(
      std::string kIxiaDstPortHandle,
      pins_test::ixia::IxiaVport(kIxiaHandle, ixia_rx_port.card,
                                 ixia_rx_port.port, *generic_testbed));

  const std::string kTrafficName = "cpu_qos_test_ixia_traffic";
  ASSERT_OK_AND_ASSIGN(
      const std::string kIxiaTrafficHandle,
      ixia::SetUpTrafficItem(kIxiaSrcPortHandle, kIxiaDstPortHandle,
                             kTrafficName, *generic_testbed));
  auto delete_traffic_item = absl::Cleanup([&, kIxiaTrafficHandle] {
    ASSERT_OK(ixia::DeleteTrafficItem(kIxiaTrafficHandle, *generic_testbed));
  });

  auto traffic_parameters = ixia::TrafficParameters{
      .frame_count = kTotalFrames,
      .frame_size_in_bytes = kMaxFrameSizeWithoutVlanTag,
      .traffic_speed = ixia::FramesPerSecond{kFramesPerSecond},
      .src_mac = source_mac,
      .dst_mac = dest_mac,
      .ip_parameters = ixia::Ipv4TrafficParameters{
          .src_ipv4 = source_ip,
          .dst_ipv4 = dest_ip,
          // Set ECN 0 to avoid RED drops.
          .priority = ixia::IpPriority{.dscp = 0, .ecn = 0},
      }};

  // Listen for punted packets from the SUT.
  PacketReceiveInfo packet_receive_info;
  {
    absl::MutexLock lock(&packet_receive_info.mutex);
    packet_receive_info.num_packets_punted = 0;
  }

  PacketInReceiver receiver(*sut_p4_session, [&packet_receive_info](auto) {
    absl::MutexLock lock(&packet_receive_info.mutex);
    if (packet_receive_info.num_packets_punted == 0) {
      packet_receive_info.time_first_packet_punted = absl::Now();
    }
    packet_receive_info.time_last_packet_punted = absl::Now();
    packet_receive_info.num_packets_punted++;
    return;
  });

  // Get Queues.
  ASSERT_OK_AND_ASSIGN(auto queues,
                       ExtractQueueInfoViaGnmiConfig(sut_gnmi_config));
<<<<<<< HEAD
  ASSERT_OK_AND_ASSIGN(pdpi::IrP4Info ir_p4info,
                       pdpi::CreateIrP4Info(GetParam().p4info));
  ASSERT_OK_AND_ASSIGN(std::vector<p4::v1::Entity> entities,
                       sai::EntryBuilder()
                           .AddEntriesForwardingIpPacketsToGivenPort(
                               /*egress_port=*/kSutEgressPortP4rtId)
                           .LogPdEntries()
                           .GetDedupedPiEntities(ir_p4info));

  bool has_acl_qos_table =
      ir_p4info.tables_by_name().contains(kAclIngressQosTable);
=======
>>>>>>> 3e5c46f3

  for (auto &[queue_name, queue_info] : queues) {
    // Skip unconfigured queues.
    if (queue_info.rate_packets_per_second == 0) {
      continue;
    }
    // Lets set flow rate limit to be half of queue limit so that queue limit
    // doesnt take effect.
    int flow_rate_limit_in_bytes_per_second =
        (kMaxFrameSizeWithoutVlanTag * queue_info.rate_packets_per_second) / 2;

    if (flow_rate_limit_in_bytes_per_second >
        GetParam().control_plane_bandwidth_bytes_per_second) {
      flow_rate_limit_in_bytes_per_second =
          GetParam().control_plane_bandwidth_bytes_per_second / 2;
    }

<<<<<<< HEAD
    for (auto acl_table_punt_action :
         GetParam().acl_ingress_table_punt_flow_rate_limit_actions) {
      // Skip ACL "Ingress table" rate limit actions if switch supports
      // ACL "Ingress QoS table".
      if (has_acl_qos_table == true &&
          (acl_table_punt_action.rate_limit_action == kAclTrap ||
           acl_table_punt_action.rate_limit_action == kAclCopy)) {
        LOG(INFO) << "Skipping " << kAclIngressTable << " action "
                  << acl_table_punt_action.rate_limit_action
                  << " as switch has " << kAclIngressQosTable;
        continue;
      }
      // Skip ACL "Ingress QoS table" rate limit actions if switch does not
      // support ACL "Ingress QoS table".
      if (has_acl_qos_table == false &&
          (acl_table_punt_action.rate_limit_action ==
               kAclSetCpuQueueAndCancelCopyAboveRateLimit ||
           acl_table_punt_action.rate_limit_action ==
               kAclSetCpuQueueAndDenyAboveRateLimit ||
           acl_table_punt_action.rate_limit_action ==
               kAclSetCpuQueueMulticastQueueAndDenyAboveRateLimit)) {
        LOG(INFO) << "Skipping action as rate limit action is part of "
                  << pins_test::kAclIngressTable;
        continue;
      }
=======
    // Punt flows to Inband queues should not succeed.
    if (absl::StartsWith(queue_info.p4_queue_name, "INBAND")) {
      // PKTIO queues.
      if (!generic_testbed->Environment().MaskKnownFailures()) {
        ASSERT_FALSE((SetUpPuntToCPUWithRateLimit(
                          dest_mac, dest_ip, queue_info.p4_queue_name,
                          flow_rate_limit_in_bytes_per_second,
                          /*burst_in_bytes=*/kMaxFrameSize, GetParam().p4info,
                          *sut_p4_session)
                          .ok()));
      }
      continue;
    }
>>>>>>> 3e5c46f3

      // Punt flows to Inband queues should not succeed.
      if (absl::StartsWith(queue_info.p4_queue_name, "INBAND")) {
        // PKTIO queues.
        if (!generic_testbed->Environment().MaskKnownFailures()) {
          ASSERT_FALSE(
              (SetUpPuntToCPUWithRateLimit(
                   dest_mac, dest_ip, queue_info.p4_queue_name,
                   flow_rate_limit_in_bytes_per_second,
                   /*burst_in_bytes=*/kMaxFrameSizeWithoutVlanTag,
                   acl_table_punt_action, GetParam().p4info, *sut_p4_session)
                   .ok()));
        }
        continue;
      }

<<<<<<< HEAD
      LOG(INFO) << "\n\n\nTesting Queue : " << queue_info.gnmi_queue_name
                << ", acl_qos_table_action: "
                << acl_table_punt_action.rate_limit_action
                << "\n===================\n\n\n";
=======
    ASSERT_OK_AND_ASSIGN(
        p4::v1::TableEntry pi_acl_entry,
        SetUpPuntToCPUWithRateLimit(dest_mac, dest_ip, queue_info.p4_queue_name,
                                    flow_rate_limit_in_bytes_per_second,
                                    /*burst_in_bytes=*/kMaxFrameSize,
                                    GetParam().p4info, *sut_p4_session));

    ASSERT_OK_AND_ASSIGN(
        QueueCounters initial_counters,
        GetGnmiQueueCounters("CPU", queue_info.gnmi_queue_name, *gnmi_stub));
>>>>>>> 3e5c46f3

      ASSERT_OK_AND_ASSIGN(
          p4::v1::TableEntry pi_acl_entry,
          SetUpPuntToCPUWithRateLimit(
              dest_mac, dest_ip, queue_info.p4_queue_name,
              flow_rate_limit_in_bytes_per_second,
              /*burst_in_bytes=*/kMaxFrameSizeWithoutVlanTag,
              acl_table_punt_action, GetParam().p4info, *sut_p4_session));
      ASSERT_OK(
          pdpi::InstallPiEntities(sut_p4_session.get(), ir_p4info, entities));
      ASSERT_OK_AND_ASSIGN(
          QueueCounters initial_counters,
          GetGnmiQueueCounters("CPU", queue_info.gnmi_queue_name, *gnmi_stub));

      // Reset received packet count at tester for each iteration.
      {
        absl::MutexLock lock(&packet_receive_info.mutex);
        packet_receive_info.num_packets_punted = 0;
      }

      // Check that the counters are initially zero.
      ASSERT_THAT(
          pdpi::ReadPiCounterData(sut_p4_session.get(), pi_acl_entry),
          IsOkAndHolds(EqualsProto(R"pb(byte_count: 0 packet_count: 0)pb")));
      if (pi_acl_entry.has_meter_config()) {
        EXPECT_OK(
            pdpi::ReadPiMeterCounterData(sut_p4_session.get(), pi_acl_entry));
      }

      ASSERT_OK(ixia::SetTrafficParameters(
          kIxiaTrafficHandle, traffic_parameters, *generic_testbed));
      // Occasionally the Ixia API cannot keep up and starting traffic fails,
      // so we try up to 3 times.
      ASSERT_OK(pins::TryUpToNTimes(3, /*delay=*/absl::Seconds(1), [&] {
        return ixia::StartTraffic(kIxiaTrafficHandle, kIxiaHandle,
                                  *generic_testbed);
      }));

      // Wait for Traffic to be sent.
      absl::SleepFor(kTrafficDuration);

<<<<<<< HEAD
      // Check for counters every 5 seconds up to 30 seconds till the fetched
      // gNMI queue counter stats match packets and bytes sent by Ixia. Check
      // that the counters increment within kMaxQueueCounterUpdateTime.
      absl::Time time_packet_sent = absl::Now();
      p4::v1::CounterData counter_data;
      do {
        ASSERT_OK_AND_ASSIGN(
            counter_data,
            pdpi::ReadPiCounterData(sut_p4_session.get(), pi_acl_entry));
      } while (counter_data.packet_count() != kTotalFrames &&
               absl::Now() - time_packet_sent < kMaxQueueCounterUpdateTime);
      p4::v1::CounterData expected_counter_data;
      expected_counter_data.set_packet_count(kTotalFrames);
      expected_counter_data.set_byte_count(
          static_cast<int64_t>(kMaxFrameSizeWithoutVlanTag) *
          static_cast<int64_t>(kTotalFrames));
      EXPECT_THAT(counter_data, EqualsProto(expected_counter_data))
          << "Counter for the table entry given below did not match "
             "expectation "
             "within "
          << kMaxQueueCounterUpdateTime
          << " after injecting the Ixia test packets via CPU queue "
          << queue_name;

      // Verify GNMI queue stats match packets received.
      static constexpr absl::Duration kPollInterval = absl::Seconds(5);
      static constexpr absl::Duration kTotalTime = absl::Seconds(20);
      static const int kIterations = kTotalTime / kPollInterval;

      // Check for counters every 5 seconds up to 20 seconds till they match.
      for (int gnmi_counters_check = 0; gnmi_counters_check < kIterations;
           gnmi_counters_check++) {
        absl::SleepFor(kPollInterval);
        QueueCounters final_counters;
        QueueCounters delta_counters;
        ASSERT_OK_AND_ASSIGN(
            final_counters, GetGnmiQueueCounters(
                                "CPU", queue_info.gnmi_queue_name, *gnmi_stub));
        delta_counters = {
            .num_packets_transmitted = final_counters.num_packets_transmitted -
                                       initial_counters.num_packets_transmitted,
            .num_packets_dropped = final_counters.num_packets_dropped -
                                   initial_counters.num_packets_dropped,
        };
        LOG(INFO) << delta_counters;
        absl::MutexLock lock(&packet_receive_info.mutex);
        if (delta_counters.num_packets_transmitted ==
            packet_receive_info.num_packets_punted) {
          break;
        }
        ASSERT_NE(gnmi_counters_check, kIterations - 1)
            << "GNMI packet count "
            << delta_counters.num_packets_transmitted +
                   delta_counters.num_packets_dropped
            << " != Packets received at controller "
            << packet_receive_info.num_packets_punted;
=======
    // Check for counters every 5 seconds upto 30 seconds till the fetched gNMI
    // queue counter stats match packets and bytes sent by Ixia.
    // Check that the counters increment within kMaxQueueCounterUpdateTime.
    absl::Time time_packet_sent = absl::Now();
    p4::v1::CounterData counter_data;
    do {
      ASSERT_OK_AND_ASSIGN(
          counter_data,
          pdpi::ReadPiCounterData(sut_p4_session.get(), pi_acl_entry));
    } while (counter_data.packet_count() != kTotalFrames &&
             absl::Now() - time_packet_sent < kMaxQueueCounterUpdateTime);
    p4::v1::CounterData expected_counter_data;
    expected_counter_data.set_packet_count(kTotalFrames);
    expected_counter_data.set_byte_count(static_cast<int64_t>(kMaxFrameSize) *
                                         static_cast<int64_t>(kTotalFrames));
    EXPECT_THAT(counter_data, EqualsProto(expected_counter_data))
        << "Counter for the table entry given below did not match expectation "
           "within "
        << kMaxQueueCounterUpdateTime
        << " after injecting the Ixia test packets via CPU queue "
        << queue_name;

    // Verify GNMI queue stats match packets received.
    static constexpr absl::Duration kPollInterval = absl::Seconds(5);
    static constexpr absl::Duration kTotalTime = absl::Seconds(20);
    static const int kIterations = kTotalTime / kPollInterval;

    // Check for counters every 5 seconds upto 20 seconds till they match.
    for (int gnmi_counters_check = 0; gnmi_counters_check < kIterations;
         gnmi_counters_check++) {
      absl::SleepFor(kPollInterval);
      QueueCounters final_counters;
      QueueCounters delta_counters;
      ASSERT_OK_AND_ASSIGN(
          final_counters,
          GetGnmiQueueCounters("CPU", queue_info.gnmi_queue_name, *gnmi_stub));
      delta_counters = {
          .num_packets_transmitted = final_counters.num_packets_transmitted -
                                     initial_counters.num_packets_transmitted,
          .num_packets_dropped = final_counters.num_packets_dropped -
                                 initial_counters.num_packets_dropped,
      };
      LOG(INFO) << delta_counters;
      absl::MutexLock lock(&packet_receive_info.mutex);
      if (delta_counters.num_packets_transmitted ==
          packet_receive_info.num_packets_punted) {
        break;
>>>>>>> 3e5c46f3
      }

      {
        absl::MutexLock lock(&packet_receive_info.mutex);

        LOG(INFO) << "Packets received at Controller: "
                  << packet_receive_info.num_packets_punted;
        LOG(INFO) << "Timestamp of first received packet: "
                  << packet_receive_info.time_first_packet_punted;
        LOG(INFO) << "Timestamp of last received packet: "
                  << packet_receive_info.time_last_packet_punted;

        absl::Duration duration = packet_receive_info.time_last_packet_punted -
                                  packet_receive_info.time_first_packet_punted;
        LOG(INFO) << "Duration of packets received: " << duration;
        LOG(INFO) << "Frame size: " << kMaxFrameSizeWithoutVlanTag;
        int64_t rate_received_in_bytes_per_second = 0;
        int64_t useconds = absl::ToInt64Microseconds(duration);
        ASSERT_NE(useconds, 0);
        int64_t num_bytes = packet_receive_info.num_packets_punted *
                            kMaxFrameSizeWithoutVlanTag;
        LOG(INFO) << "Num bytes received: " << num_bytes;
        rate_received_in_bytes_per_second = num_bytes * 1000000 / useconds;
        LOG(INFO) << "Rate of packets received (bytes per second): "
                  << rate_received_in_bytes_per_second;
        EXPECT_LE(rate_received_in_bytes_per_second,
                  flow_rate_limit_in_bytes_per_second *
                      (1 + kTolerancePercent / 100));
        EXPECT_GE(rate_received_in_bytes_per_second,
                  flow_rate_limit_in_bytes_per_second *
                      (1 - kTolerancePercent / 100));

        if (pi_acl_entry.has_meter_config()) {
          ASSERT_OK_AND_ASSIGN(
              p4::v1::MeterCounterData meter_counter_data,
              pdpi::ReadPiMeterCounterData(sut_p4_session.get(), pi_acl_entry));
          LOG(INFO) << "Meter counter data: "
                    << meter_counter_data.DebugString();
          // With some tolerance, green packets should equal number of expected
          // receive packets based on the configured rate limit and red packets
          // should be the remainder of the total transmitted packets.
          int64_t expected_green_bytes =
              static_cast<int64_t>(flow_rate_limit_in_bytes_per_second) *
              useconds / 1000000;
          int64_t expected_green_packets =
              expected_green_bytes /
              static_cast<int64_t>(kMaxFrameSizeWithoutVlanTag);
          EXPECT_LE(
              meter_counter_data.green().packet_count(),
              expected_green_packets * (1 + kMeterCounterTolerance / 100));
          EXPECT_GE(
              meter_counter_data.green().packet_count(),
              expected_green_packets * (1 - kMeterCounterTolerance / 100));
          EXPECT_LE(meter_counter_data.green().byte_count(),
                    expected_green_bytes * (1 + kMeterCounterTolerance / 100));
          EXPECT_GE(meter_counter_data.green().byte_count(),
                    expected_green_bytes * (1 - kMeterCounterTolerance / 100));

          int64_t expected_red_packets =
              static_cast<int64_t>(kTotalFrames) - expected_green_packets;
          int64_t expected_red_bytes =
              static_cast<int64_t>(kTotalFrames) *
                  static_cast<int64_t>(kMaxFrameSizeWithoutVlanTag) -
              expected_green_bytes;
          EXPECT_LE(meter_counter_data.red().packet_count(),
                    expected_red_packets * (1 + kMeterCounterTolerance / 100));
          EXPECT_GE(meter_counter_data.red().packet_count(),
                    expected_red_packets * (1 - kMeterCounterTolerance / 100));
          EXPECT_LE(meter_counter_data.red().byte_count(),
                    expected_red_bytes * (1 + kMeterCounterTolerance / 100));
          EXPECT_GE(meter_counter_data.red().byte_count(),
                    expected_red_bytes * (1 - kMeterCounterTolerance / 100));
          // For trap action we do not expect any forwarding.
          if (acl_table_punt_action.rate_limit_action == kAclTrap) {
            ASSERT_FALSE(ixia::GetTrafficItemStats(kIxiaHandle, kTrafficName,
                                                   *generic_testbed)
                             .ok());
            continue;
          }
          // Check observed traffic rate.
          ASSERT_OK_AND_ASSIGN(
              const ixia::TrafficItemStats kIxiaTrafficStats,
              ixia::GetTrafficItemStats(kIxiaHandle, kTrafficName,
                                        *generic_testbed));
          const int64_t kObservedTrafficRate =
              ixia::BytesPerSecondReceived(kIxiaTrafficStats);
          LOG(INFO) << "Rate of forwarded packets received (bytes per second): "
                    << kObservedTrafficRate;
          if (acl_table_punt_action.rate_limit_action ==
                  kAclSetCpuQueueAndDenyAboveRateLimit ||
              acl_table_punt_action.rate_limit_action ==
                  kAclSetCpuQueueMulticastQueueAndDenyAboveRateLimit) {
            // For "deny" actions verify that forwarded traffic does not
            // get impacted by the policer.
            EXPECT_LE(kObservedTrafficRate,
                      flow_rate_limit_in_bytes_per_second *
                          (1 + kTolerancePercent / 100));
            EXPECT_GE(kObservedTrafficRate,
                      flow_rate_limit_in_bytes_per_second *
                          (1 - kTolerancePercent / 100));
          } else {
            // For "CopyCancel" action verify that the rate limit applies to the
            // forwarded traffic also.
            EXPECT_LE(kObservedTrafficRate,
                      static_cast<int64_t>(kFramesPerSecond) *
                          kMaxFrameSizeWithoutVlanTag *
                          (1 + kTolerancePercent / 100));
            EXPECT_GE(kObservedTrafficRate,
                      static_cast<int64_t>(kFramesPerSecond) *
                          kMaxFrameSizeWithoutVlanTag *
                          (1 - kTolerancePercent / 100));
          }
        }
      }
    }
  }  // for each queue.

  // Stop receiving at tester.
  receiver.Destroy();
}

}  // namespace
}  // namespace pins_test<|MERGE_RESOLUTION|>--- conflicted
+++ resolved
@@ -1792,11 +1792,7 @@
                                      (1 - kTolerancePercent / 100));
       }
     }  // for each queue.
-<<<<<<< HEAD
   }  // test_case
-=======
-  }    // test_case
->>>>>>> 3e5c46f3
   // Stop receiving at tester.
   receiver.Destroy();
 }
@@ -1939,7 +1935,6 @@
   // Get Queues.
   ASSERT_OK_AND_ASSIGN(auto queues,
                        ExtractQueueInfoViaGnmiConfig(sut_gnmi_config));
-<<<<<<< HEAD
   ASSERT_OK_AND_ASSIGN(pdpi::IrP4Info ir_p4info,
                        pdpi::CreateIrP4Info(GetParam().p4info));
   ASSERT_OK_AND_ASSIGN(std::vector<p4::v1::Entity> entities,
@@ -1951,8 +1946,6 @@
 
   bool has_acl_qos_table =
       ir_p4info.tables_by_name().contains(kAclIngressQosTable);
-=======
->>>>>>> 3e5c46f3
 
   for (auto &[queue_name, queue_info] : queues) {
     // Skip unconfigured queues.
@@ -1970,7 +1963,6 @@
           GetParam().control_plane_bandwidth_bytes_per_second / 2;
     }
 
-<<<<<<< HEAD
     for (auto acl_table_punt_action :
          GetParam().acl_ingress_table_punt_flow_rate_limit_actions) {
       // Skip ACL "Ingress table" rate limit actions if switch supports
@@ -1996,21 +1988,6 @@
                   << pins_test::kAclIngressTable;
         continue;
       }
-=======
-    // Punt flows to Inband queues should not succeed.
-    if (absl::StartsWith(queue_info.p4_queue_name, "INBAND")) {
-      // PKTIO queues.
-      if (!generic_testbed->Environment().MaskKnownFailures()) {
-        ASSERT_FALSE((SetUpPuntToCPUWithRateLimit(
-                          dest_mac, dest_ip, queue_info.p4_queue_name,
-                          flow_rate_limit_in_bytes_per_second,
-                          /*burst_in_bytes=*/kMaxFrameSize, GetParam().p4info,
-                          *sut_p4_session)
-                          .ok()));
-      }
-      continue;
-    }
->>>>>>> 3e5c46f3
 
       // Punt flows to Inband queues should not succeed.
       if (absl::StartsWith(queue_info.p4_queue_name, "INBAND")) {
@@ -2027,24 +2004,11 @@
         continue;
       }
 
-<<<<<<< HEAD
       LOG(INFO) << "\n\n\nTesting Queue : " << queue_info.gnmi_queue_name
                 << ", acl_qos_table_action: "
                 << acl_table_punt_action.rate_limit_action
                 << "\n===================\n\n\n";
-=======
-    ASSERT_OK_AND_ASSIGN(
-        p4::v1::TableEntry pi_acl_entry,
-        SetUpPuntToCPUWithRateLimit(dest_mac, dest_ip, queue_info.p4_queue_name,
-                                    flow_rate_limit_in_bytes_per_second,
-                                    /*burst_in_bytes=*/kMaxFrameSize,
-                                    GetParam().p4info, *sut_p4_session));
-
-    ASSERT_OK_AND_ASSIGN(
-        QueueCounters initial_counters,
-        GetGnmiQueueCounters("CPU", queue_info.gnmi_queue_name, *gnmi_stub));
->>>>>>> 3e5c46f3
-
+      
       ASSERT_OK_AND_ASSIGN(
           p4::v1::TableEntry pi_acl_entry,
           SetUpPuntToCPUWithRateLimit(
@@ -2085,7 +2049,6 @@
       // Wait for Traffic to be sent.
       absl::SleepFor(kTrafficDuration);
 
-<<<<<<< HEAD
       // Check for counters every 5 seconds up to 30 seconds till the fetched
       // gNMI queue counter stats match packets and bytes sent by Ixia. Check
       // that the counters increment within kMaxQueueCounterUpdateTime.
@@ -2142,55 +2105,6 @@
                    delta_counters.num_packets_dropped
             << " != Packets received at controller "
             << packet_receive_info.num_packets_punted;
-=======
-    // Check for counters every 5 seconds upto 30 seconds till the fetched gNMI
-    // queue counter stats match packets and bytes sent by Ixia.
-    // Check that the counters increment within kMaxQueueCounterUpdateTime.
-    absl::Time time_packet_sent = absl::Now();
-    p4::v1::CounterData counter_data;
-    do {
-      ASSERT_OK_AND_ASSIGN(
-          counter_data,
-          pdpi::ReadPiCounterData(sut_p4_session.get(), pi_acl_entry));
-    } while (counter_data.packet_count() != kTotalFrames &&
-             absl::Now() - time_packet_sent < kMaxQueueCounterUpdateTime);
-    p4::v1::CounterData expected_counter_data;
-    expected_counter_data.set_packet_count(kTotalFrames);
-    expected_counter_data.set_byte_count(static_cast<int64_t>(kMaxFrameSize) *
-                                         static_cast<int64_t>(kTotalFrames));
-    EXPECT_THAT(counter_data, EqualsProto(expected_counter_data))
-        << "Counter for the table entry given below did not match expectation "
-           "within "
-        << kMaxQueueCounterUpdateTime
-        << " after injecting the Ixia test packets via CPU queue "
-        << queue_name;
-
-    // Verify GNMI queue stats match packets received.
-    static constexpr absl::Duration kPollInterval = absl::Seconds(5);
-    static constexpr absl::Duration kTotalTime = absl::Seconds(20);
-    static const int kIterations = kTotalTime / kPollInterval;
-
-    // Check for counters every 5 seconds upto 20 seconds till they match.
-    for (int gnmi_counters_check = 0; gnmi_counters_check < kIterations;
-         gnmi_counters_check++) {
-      absl::SleepFor(kPollInterval);
-      QueueCounters final_counters;
-      QueueCounters delta_counters;
-      ASSERT_OK_AND_ASSIGN(
-          final_counters,
-          GetGnmiQueueCounters("CPU", queue_info.gnmi_queue_name, *gnmi_stub));
-      delta_counters = {
-          .num_packets_transmitted = final_counters.num_packets_transmitted -
-                                     initial_counters.num_packets_transmitted,
-          .num_packets_dropped = final_counters.num_packets_dropped -
-                                 initial_counters.num_packets_dropped,
-      };
-      LOG(INFO) << delta_counters;
-      absl::MutexLock lock(&packet_receive_info.mutex);
-      if (delta_counters.num_packets_transmitted ==
-          packet_receive_info.num_packets_punted) {
-        break;
->>>>>>> 3e5c46f3
       }
 
       {
