--- conflicted
+++ resolved
@@ -140,15 +140,10 @@
 // IsCopperPort returns whether the port is copper or optic.
 absl::StatusOr<bool> IsCopperPort(gnmi::gNMI::StubInterface *sut_gnmi_stub,
                                   absl::string_view port);
-<<<<<<< HEAD
-} // namespace pins_test
-#endif // PINS_TESTS_THINKIT_GNMI_INTERFACE_UTIL_H_
-=======
 
 // Returns vector of <slot/port/lane> from front panel port
 // Ethernet<slot/port/lane>
 absl::StatusOr<std::vector<std::string>> GetSlotPortLaneForPort(
     const absl::string_view port);
 }  // namespace pins_test
-#endif  // PINS_TESTS_THINKIT_GNMI_INTERFACE_UTIL_H_
->>>>>>> 7153638d
+#endif  // PINS_TESTS_THINKIT_GNMI_INTERFACE_UTIL_H_