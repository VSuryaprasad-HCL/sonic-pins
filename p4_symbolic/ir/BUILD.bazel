# Copyright 2024 Google LLC
#
# Licensed under the Apache License, Version 2.0 (the "License");
# you may not use this file except in compliance with the License.
# You may obtain a copy of the License at
#
#      http://www.apache.org/licenses/LICENSE-2.0
#
# Unless required by applicable law or agreed to in writing, software
# distributed under the License is distributed on an "AS IS" BASIS,
# WITHOUT WARRANTIES OR CONDITIONS OF ANY KIND, either express or implied.
# See the License for the specific language governing permissions and
# limitations under the License.

load("//p4_symbolic/ir:test.bzl", "ir_parsing_test")

package(
    default_visibility = ["//visibility:public"],
    licenses = ["notice"],
)

cc_proto_library(
    name = "ir_cc_proto",
    deps = [":ir_proto"],
)

proto_library(
    name = "ir_proto",
    srcs = ["ir.proto"],
    deps = [
        "//p4_pdpi:ir_proto",
        "//p4_symbolic/bmv2:bmv2_proto",
    ],
)

cc_library(
    name = "pdpi_driver",
    srcs = [
        "pdpi_driver.cc",
    ],
    hdrs = [
        "pdpi_driver.h",
    ],
    deps = [
        "//gutil:proto",
        "//gutil:status",
        "//p4_pdpi:ir",
        "//p4_pdpi:ir_cc_proto",
    ],
)

cc_library(
    name = "table_entries",
    srcs = [
        "table_entries.cc",
    ],
    hdrs = [
        "table_entries.h",
    ],
    deps = [
        ":ir_cc_proto",
        "//gutil:io",
        "//gutil:status",
        "//p4_pdpi:ir",
        "//p4_pdpi:ir_cc_proto",
        "@com_github_p4lang_p4runtime//:p4runtime_cc_proto",
        "@com_google_absl//absl/status",
        "@com_google_absl//absl/strings",
        "@com_google_absl//absl/strings:str_format",
    ],
)

cc_library(
    name = "ir",
    srcs = [
        "ir.cc",
    ],
    hdrs = [
        "ir.h",
    ],
    deps = [
        ":ir_cc_proto",
        ":table_entries",
        "//gutil:status",
        "//p4_symbolic/bmv2:bmv2_cc_proto",
        "@com_github_p4lang_p4runtime//:p4info_cc_proto",
        "@com_google_absl//absl/strings",
        "@com_google_protobuf//:protobuf",
    ],
)

cc_binary(
    name = "test",
    srcs = [
        "test.cc",
    ],
    deps = [
        "//gutil:status",
        "//p4_symbolic:parser",
        "@com_google_absl//absl/flags:flag",
        "@com_google_absl//absl/flags:parse",
        "@com_google_absl//absl/flags:usage",
        "@com_google_absl//absl/status",
        "@com_google_absl//absl/strings:str_format",
    ],
)

# Golden file testing rules to test p4_symbolic/ir/ir.cc.
ir_parsing_test(
    name = "port_table_test",
    golden_file = "expected/table.txt",
    p4_program = "//p4_symbolic/testdata:port-table/table.p4",
    table_entries = "//p4_symbolic/testdata:port-table/entries.pb.txt",
)

ir_parsing_test(
    name = "port_hardcoded_test",
    golden_file = "expected/hardcoded.txt",
    p4_program = "//p4_symbolic/testdata:hardcoded/hardcoded.p4",
)

ir_parsing_test(
    name = "reflector_test",
    golden_file = "expected/reflector.txt",
    p4_program = "//p4_symbolic/testdata:reflector/reflector.p4",
)

ir_parsing_test(
    name = "ipv4_routing_test",
    golden_file = "expected/basic.txt",
    p4_program = "//p4_symbolic/testdata:ipv4-routing/basic.p4",
    table_entries = "//p4_symbolic/testdata:ipv4-routing/entries.pb.txt",
)

ir_parsing_test(
    name = "set_invalid_test",
    golden_file = "expected/set_invalid.txt",
    p4_program = "//p4_symbolic/testdata:set-invalid/set_invalid.p4",
)
<<<<<<< HEAD
=======

ir_parsing_test(
    name = "conditional_test",
    golden_file = "expected/conditional.txt",
    p4_program = "//p4_symbolic/testdata:conditional/conditional.p4",
)
>>>>>>> 882769d2
<|MERGE_RESOLUTION|>--- conflicted
+++ resolved
@@ -137,12 +137,4 @@
     golden_file = "expected/set_invalid.txt",
     p4_program = "//p4_symbolic/testdata:set-invalid/set_invalid.p4",
 )
-<<<<<<< HEAD
-=======
 
-ir_parsing_test(
-    name = "conditional_test",
-    golden_file = "expected/conditional.txt",
-    p4_program = "//p4_symbolic/testdata:conditional/conditional.p4",
-)
->>>>>>> 882769d2
