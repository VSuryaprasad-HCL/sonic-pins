// Copyright 2024 Google LLC
//
// Licensed under the Apache License, Version 2.0 (the "License");
// you may not use this file except in compliance with the License.
// You may obtain a copy of the License at
//
//      http://www.apache.org/licenses/LICENSE-2.0
//
// Unless required by applicable law or agreed to in writing, software
// distributed under the License is distributed on an "AS IS" BASIS,
// WITHOUT WARRANTIES OR CONDITIONS OF ANY KIND, either express or implied.
// See the License for the specific language governing permissions and
// limitations under the License.

#include "p4_symbolic/packet_synthesizer/packet_synthesizer.h"

#include <cstddef>
#include <memory>
#include <optional>
#include <string>
#include <utility>
#include <vector>

#include "absl/base/log_severity.h"
#include "absl/status/status.h"
#include "absl/status/statusor.h"
#include "absl/strings/match.h"
#include "absl/strings/str_split.h"
#include "absl/strings/string_view.h"
#include "absl/strings/substitute.h"
#include "absl/time/time.h"
#include "gutil/status.h"
#include "p4/v1/p4runtime.pb.h"
#include "p4_pdpi/ir.pb.h"
#include "p4_pdpi/packetlib/packetlib.h"
#include "p4_symbolic/deparser.h"
#include "p4_symbolic/ir/ir.pb.h"
#include "p4_symbolic/packet_synthesizer/packet_synthesis_criteria.h"
#include "p4_symbolic/packet_synthesizer/util.h"
<<<<<<< HEAD
=======
#include "p4_symbolic/sai/fields.h"
>>>>>>> c6bcf30c
#include "p4_symbolic/sai/sai.h"
#include "p4_symbolic/symbolic/symbolic.h"
#include "p4_symbolic/symbolic/util.h"
#include "p4_symbolic/z3_util.h"

namespace p4_symbolic::packet_synthesizer {

namespace {
using ::p4_symbolic::symbolic::SolverState;

// Given a Z3 model, prepares a SynthesizedPacket by extracting the relevant
// fields from the model. The packet payload will be set to the contents of
// `packet_payload` parameter.
absl::StatusOr<SynthesizedPacket> SynthesizePacketFromZ3Model(
    const SolverState& solver_state, absl::string_view packet_payload,
    std::optional<bool> should_be_dropped) {
  z3::model model = solver_state.solver->get_model();
  ASSIGN_OR_RETURN(std::string packet,
<<<<<<< HEAD
                   DeparseIngressPacket(solver_state, model));
  ASSIGN_OR_RETURN(const bool dropped,
                   EvalZ3Bool(solver_state.context.trace.dropped, model));
  if (should_be_dropped.has_value() && dropped != *should_be_dropped) {
=======
                   p4_symbolic::DeparseIngressPacket(solver_state, model));
  ASSIGN_OR_RETURN(
      const bool dropped,
      p4_symbolic::EvalZ3Bool(solver_state.context.trace.dropped, model));
  if (dropped != should_be_dropped) {
>>>>>>> c6bcf30c
    return absl::FailedPreconditionError(absl::Substitute(
        "Z3 model's drop prediction ($0) is inconsistent with the expectation "
        "($1)",
        dropped ? "drop" : "no drop", should_be_dropped ? "drop" : "no drop"));
  }
  ASSIGN_OR_RETURN(const bool got_cloned,
                   EvalZ3Bool(solver_state.context.trace.got_cloned, model));

  // Get mirrored from the model.
  ASSIGN_OR_RETURN(
      std::string mirror_session_id_valid_field_name,
      GetUserMetadataFieldName("mirror_session_id_valid",
                               solver_state.context.egress_headers));
  ASSIGN_OR_RETURN(z3::expr mirror_session_id_valid,
                   solver_state.context.egress_headers.Get(
                       mirror_session_id_valid_field_name));
  ASSIGN_OR_RETURN(const bool mirrored,
                   EvalZ3Bool(mirror_session_id_valid == 1, model));

  // Get ingress port from the model.
  ASSIGN_OR_RETURN(std::string local_metadata_ingress_port,
                   GetLocalMetadataIngressPortFromModel(solver_state));

  // TODO: p4-symbolic might miss that
  // local_metadata.ingress_port is p4runtime_translated. In such cases,
  // p4-symbolic returns the raw Z3 bitvector value. As a hacky workaround,
  // we assign the empty string ("") as the ingress port for such cases,
  // signaling that no port is picked by the test generator. Note
  // that we currently assume that local_metadata.ingress_port is a
  // decimal string in normal cases.
  if (absl::StartsWith(local_metadata_ingress_port, "#")) {
    // Z3 raw value is detected.
    local_metadata_ingress_port = "";
  }

  // Set packet payload.
  // TODO: Move this logic to the client.
  RET_CHECK(packet.payload().empty())
      << "where packet = " << packet.DebugString();
  *packet.mutable_payload() = packet_payload;

  // Avoid using bad next_header that causes packet to be dropped.
  // TODO: Move this logic to the client.
  RET_CHECK(packet.headers_size() > 0)
      << "where packet = " << packet.DebugString();
  auto& last_header = *packet.mutable_headers(packet.headers_size() - 1);
  if (last_header.ipv6_header().next_header() == "0x00") {
    // Use protocol number reserved for experimentation/testing (RFC3692).
    last_header.mutable_ipv6_header()->set_next_header(
        packetlib::IpNextHeader(253));
  } else if (last_header.ipv4_header().protocol() == "0x00") {
    // Use protocol number reserved for experimentation/testing (RFC3692).
    last_header.mutable_ipv4_header()->set_protocol(packetlib::IpProtocol(253));
  }

  SynthesizedPacket synthesized_packet;
  *synthesized_packet.mutable_packet() = packet;
  // Note that we get local_metadata.ingress_port as opposed to
  // standard_metadata.ingress_port because the former is how the
  // controller views the ports. Refer to
  // third_party/pins_infra/sai_p4/fixed/metadata.p4 for more info.
  synthesized_packet.set_ingress_port(local_metadata_ingress_port);
  // Currently, p4-symbolic has no generic, built-in support for
  // predicting whether a packet gets dropped and/or punted to the
  // controller. As a workaround, we hard-code some program-specific
  // predictions here; they may break in the future when the program
  // changes.
  //
  // The hard-coded predictions work as follows:
  // - We predict that a packet gets dropped iff (i) it got
  //   `mark_to_drop`'ed in the P4 program and (ii) it did not get
  //   mirrored. Criterion (ii) is needed because mirrored packets are
  //   not considered dropped, for the purposes of dataplane test.
  // - We predict that a packet gets punted iff (i) it got cloned in
  //   the P4 program and (ii) it did not get mirrored. Criterion (ii)
  //   is needed because mirroring is implemented through cloning, but
  //   mirrored packets are not considered "punted" (as they are
  //   forwarded in the dataplane). Luckily we know that mirrored
  //   packets never get punted, so the prediction should be sound.
  //
  // TODO: these hard-coded predictions are major tech debt
  // that has led to hard-to-debug problems in the past; replacing
  // them with sound, generic predictions is high priority.
  synthesized_packet.set_drop_expected(dropped && !mirrored);
  synthesized_packet.set_punt_expected(got_cloned && !mirrored);
  synthesized_packet.set_mirror_expected(mirrored);

  return synthesized_packet;
}

// Adds logical assertions corresponding to the given `criteria` (for packet
// input header) to `solver_state`.
absl::Status AddConstraintsForInputPacketHeader(const HeaderCriteria& criteria,
                                                SolverState& solver_state) {
  // Loop over the list of field criteria, adding the constraints for each
  // criteria to the frame. The overall constraint for `criteria` will
  // effectively be the conjunction of the constraints for each
  // `field_criterion`).
  for (const HeaderCriteria::FieldCriterion& field_criterion :
       criteria.field_criteria()) {
    const pdpi::IrMatch& field_match = field_criterion.field_match();

    // Get the symbolic expression representing the input packet header value of
    // the field in the given field match.
    ASSIGN_OR_RETURN(z3::expr field, solver_state.context.ingress_headers.Get(
                                         field_match.name()));

    // Generate the constraint corresponding to the given field match.
    ASSIGN_OR_RETURN(const int bitwidth,
                     symbolic::util::GetFieldBitwidth(field_match.name(),
                                                      solver_state.program));
    ASSIGN_OR_RETURN(z3::expr constraint,
                     GetFieldMatchConstraints(field, bitwidth, field_match));

    // Negate the constraint if needed.
    if (field_criterion.negated()) {
      constraint = !constraint;
    }
    // Add the constraint to the frame.
    solver_state.solver->add(constraint);
  }
  return absl::OkStatus();
}

// The following functions add logical assertions to the current solver state
// corresponding to the given `criteria`.
absl::Status AddConstraints(const OutputCriteria& criteria,
                            SolverState& solver_state) {
  solver_state.solver->add(criteria.drop_expected()
                               ? solver_state.context.trace.dropped
                               : !solver_state.context.trace.dropped);
  return absl::OkStatus();
}
absl::Status AddConstraints(const TableReachabilityCriteria& criteria,
                            SolverState& solver_state) {
  const auto& table_name = criteria.table_name();
  const auto& match = solver_state.context.trace.matched_entries.at(table_name);
  solver_state.solver->add(match.matched);
  return absl::OkStatus();
}
absl::Status AddConstraints(const TableEntryReachabilityCriteria& criteria,
                            SolverState& solver_state) {
  const auto& table_name = criteria.table_name();
  auto& match = solver_state.context.trace.matched_entries.at(table_name);
  solver_state.solver->add(match.entry_index == criteria.match_index());

  return absl::OkStatus();
}

}  // namespace

absl::StatusOr<std::unique_ptr<PacketSynthesizer>> PacketSynthesizer::Create(
    const PacketSynthesisParams& params) {
  Timer timer;

  // Extract data from params.
  const p4::v1::ForwardingPipelineConfig& config = params.pipeline_config();
  std::vector<p4::v1::TableEntry> entries(params.pi_entries().begin(),
                                          params.pi_entries().end());
  std::vector<int> physical_ports(params.physical_port().begin(),
                                  params.physical_port().end());
  symbolic::TranslationPerType translation_per_type;
  for (const auto& [type_name, data] : params.translation_per_type()) {
    symbolic::values::TranslationData translation;
    translation.dynamic_translation = data.dynamic_translation();
    for (const auto& mapping : data.static_mapping()) {
      translation.static_mapping.push_back(
          {mapping.string_value(), mapping.integer_value()});
    }
    translation_per_type.insert({type_name, translation});
  }

  // Evaluate P4 pipeline to get solver_state.
  ASSIGN_OR_RETURN(auto solver_state,
<<<<<<< HEAD
                   symbolic::EvaluateP4Program(config, entries, physical_ports,
                                               translation_per_type));
=======
                   p4_symbolic::symbolic::EvaluateP4Program(
                       config, entries, physical_ports, translation_per_type));
>>>>>>> c6bcf30c

  // TODO: Avoid generating packets that are always dropped.
  RETURN_IF_ERROR(AddSanePacketConstraints(*solver_state));

  LOG(INFO) << "Generated the SMT formula in " << timer.GetDuration();

  // The p4-symbolic's solver_state contains the symbolic variables and the
  // SMT formula corresponding to the inputs (P4 program, entries, etc.) passed
  // to Create.
  return absl::WrapUnique(new PacketSynthesizer(std::move(*solver_state)));
}

absl::StatusOr<PacketSynthesisResult> PacketSynthesizer::SynthesizePacket(
    const PacketSynthesisCriteria& criteria) {
  PacketSynthesisResult result;
  Timer timer;

  // Add synthesized packet criterion as Z3 assertions. Modify the incremental
  // solver stack accordingly.
  RETURN_IF_ERROR(PrepareZ3SolverStack(criteria));

  // Solve the constraints and generate the packet if satisfiable.
  if (solver_state_.solver->check() == z3::check_result::sat) {
    ASSIGN_OR_RETURN(*result.mutable_synthesized_packet(),
                     SynthesizePacketFromZ3Model(
                         solver_state_, criteria.payload_criteria().payload(),
                         criteria.output_criteria().drop_expected()));
  }

  VLOG(1) << absl::Substitute("SynthesizePacket finished in $0 for\n$1",
                              absl::FormatDuration(timer.GetDuration()),
                              criteria.ShortDebugString());
  return result;
}

absl::Status PacketSynthesizer::PushSolverFrame() {
  if (solver_frame_stack_size_ >= kSolverFrameStackOrder.size()) {
    return absl::InternalError("Cannot push a new frame to full solver stack");
  }
  solver_state_.solver->push();
  ++solver_frame_stack_size_;

  return absl::OkStatus();
}

absl::Status PacketSynthesizer::PopSolverFrames(int n) {
  if (n < 1) {
    return absl::InvalidArgumentError(
        absl::StrCat("Expected positive number of frames, got ", n));
  }

  for (int i = 0; i < n; i++) {
    if (solver_frame_stack_size_ == 0) {
      return absl::InternalError("Cannot pop from empty solver stack");
    }
    solver_state_.solver->pop();
    --solver_frame_stack_size_;
  }

  return absl::OkStatus();
}

absl::Status PacketSynthesizer::AddFrameForCriteria(
    CriteriaVariant::CriteriaCase criteria_case,
    const PacketSynthesisCriteria& criteria) {
  // Add a new frame.
  RETURN_IF_ERROR(PushSolverFrame());

  // Add the constraints for the given `criteria_case`. If the input
  // `criteria` does not contain the corresponding criteria case, we add no
  // constraints to the frame.
  switch (criteria_case) {
    case CriteriaVariant::kOutputCriteria:
      if (criteria.has_output_criteria())
        return AddConstraints(criteria.output_criteria(), solver_state_);
      break;
    case CriteriaVariant::kInputPacketHeaderCriteria:
      if (criteria.has_input_packet_header_criteria()) {
        return AddConstraintsForInputPacketHeader(
            criteria.input_packet_header_criteria(), solver_state_);
      }
      break;
    case CriteriaVariant::kTableReachabilityCriteria:
      if (criteria.has_table_reachability_criteria())
        return AddConstraints(criteria.table_reachability_criteria(),
                              solver_state_);
      break;
    case CriteriaVariant::kTableEntryReachabilityCriteria:
      if (criteria.has_table_reachability_criteria())
        return AddConstraints(criteria.table_entry_reachability_criteria(),
                              solver_state_);
      break;
    default:
      return gutil::InvalidArgumentErrorBuilder()
             << "Unsupported criteria case " << criteria.ShortDebugString();
  }

  return absl::OkStatus();
}

absl::Status PacketSynthesizer::PrepareZ3SolverStack(
    const PacketSynthesisCriteria& criteria) {
  // Find the first index from which the stack needs to be poped. This is
  // essentially the first index in which the currently encoded criteria is
  // different from the requested criteria.
  int pop_index = 0;
  for (; pop_index < kSolverFrameStackOrder.size(); pop_index++) {
    const CriteriaVariant::CriteriaCase criteria_case =
        kSolverFrameStackOrder[pop_index];
    ASSIGN_OR_RETURN(
        bool equal_variants,
        HaveEqualCriteriaVariants(criteria, current_criteria_, criteria_case));
    if (!equal_variants) break;
  }

  VLOG(1) << "Frame stack pop index is " << pop_index;

  // Pop the frames on top of pop_index (including itself).
  RETURN_IF_ERROR(PopSolverFrames(kSolverFrameStackOrder.size() - pop_index));

  // Push new frames.
  while (solver_frame_stack_size_ < kSolverFrameStackOrder.size()) {
    RETURN_IF_ERROR(AddFrameForCriteria(
        kSolverFrameStackOrder[solver_frame_stack_size_], criteria));
  }

  if (solver_frame_stack_size_ != kSolverFrameStackOrder.size()) {
    return absl::InternalError(absl::Substitute(
        "Expected frame size of $0, got $1", kSolverFrameStackOrder.size(),
        solver_frame_stack_size_));
  }

  current_criteria_ = criteria;

  return absl::OkStatus();
}

const SolverState& PacketSynthesizer::SolverState() { return solver_state_; }

}  // namespace p4_symbolic::packet_synthesizer<|MERGE_RESOLUTION|>--- conflicted
+++ resolved
@@ -37,10 +37,6 @@
 #include "p4_symbolic/ir/ir.pb.h"
 #include "p4_symbolic/packet_synthesizer/packet_synthesis_criteria.h"
 #include "p4_symbolic/packet_synthesizer/util.h"
-<<<<<<< HEAD
-=======
-#include "p4_symbolic/sai/fields.h"
->>>>>>> c6bcf30c
 #include "p4_symbolic/sai/sai.h"
 #include "p4_symbolic/symbolic/symbolic.h"
 #include "p4_symbolic/symbolic/util.h"
@@ -59,18 +55,11 @@
     std::optional<bool> should_be_dropped) {
   z3::model model = solver_state.solver->get_model();
   ASSIGN_OR_RETURN(std::string packet,
-<<<<<<< HEAD
-                   DeparseIngressPacket(solver_state, model));
-  ASSIGN_OR_RETURN(const bool dropped,
-                   EvalZ3Bool(solver_state.context.trace.dropped, model));
-  if (should_be_dropped.has_value() && dropped != *should_be_dropped) {
-=======
                    p4_symbolic::DeparseIngressPacket(solver_state, model));
   ASSIGN_OR_RETURN(
       const bool dropped,
       p4_symbolic::EvalZ3Bool(solver_state.context.trace.dropped, model));
   if (dropped != should_be_dropped) {
->>>>>>> c6bcf30c
     return absl::FailedPreconditionError(absl::Substitute(
         "Z3 model's drop prediction ($0) is inconsistent with the expectation "
         "($1)",
@@ -245,13 +234,8 @@
 
   // Evaluate P4 pipeline to get solver_state.
   ASSIGN_OR_RETURN(auto solver_state,
-<<<<<<< HEAD
-                   symbolic::EvaluateP4Program(config, entries, physical_ports,
-                                               translation_per_type));
-=======
                    p4_symbolic::symbolic::EvaluateP4Program(
                        config, entries, physical_ports, translation_per_type));
->>>>>>> c6bcf30c
 
   // TODO: Avoid generating packets that are always dropped.
   RETURN_IF_ERROR(AddSanePacketConstraints(*solver_state));
