// Copyright 2020 Google LLC
//
// Licensed under the Apache License, Version 2.0 (the "License");
// you may not use this file except in compliance with the License.
// You may obtain a copy of the License at
//
//      http://www.apache.org/licenses/LICENSE-2.0
//
// Unless required by applicable law or agreed to in writing, software
// distributed under the License is distributed on an "AS IS" BASIS,
// WITHOUT WARRANTIES OR CONDITIONS OF ANY KIND, either express or implied.
// See the License for the specific language governing permissions and
// limitations under the License.

#include "p4_pdpi/p4_runtime_session.h"

#include <memory>
#include <optional>
#include <string>
#include <thread>  // NOLINT: third_party code.
#include <utility>
#include <vector>

#include "absl/algorithm/container.h"
#include "absl/functional/any_invocable.h"
#include "absl/status/status.h"
#include "absl/status/statusor.h"
#include "absl/strings/str_cat.h"
#include "absl/strings/str_format.h"
#include "absl/strings/str_join.h"
#include "absl/strings/substitute.h"
#include "absl/synchronization/mutex.h"
#include "absl/time/clock.h"
#include "absl/time/time.h"
#include "absl/types/span.h"
#include "glog/logging.h"
#include "google/protobuf/descriptor.h"
#include "google/protobuf/util/message_differencer.h"
#include "grpcpp/create_channel.h"
#include "gutil/collections.h"
#include "gutil/status.h"
#include "p4/v1/p4runtime.grpc.pb.h"
#include "p4/v1/p4runtime.pb.h"
#include "p4_pdpi/helpers.h"
#include "p4_pdpi/ir.h"
#include "p4_pdpi/ir.pb.h"
#include "p4_pdpi/sequencing.h"
#include "thinkit/switch.h"

namespace pdpi {

using ::p4::config::v1::P4Info;
using ::p4::v1::Entity;
using ::p4::v1::P4Runtime;
using ::p4::v1::ReadRequest;
using ::p4::v1::ReadResponse;
using ::p4::v1::SetForwardingPipelineConfigRequest;
using ::p4::v1::TableEntry;
using ::p4::v1::Update;
using ::p4::v1::Update_Type;
using ::p4::v1::WriteRequest;

// Create P4Runtime Stub.
std::unique_ptr<P4Runtime::Stub> CreateP4RuntimeStub(
    const std::string& address,
    const std::shared_ptr<grpc::ChannelCredentials>& credentials,
    const std::string& host_name) {
  auto args = GrpcChannelArgumentsForP4rt();
  if (!host_name.empty()) {
    args.SetString(GRPC_SSL_TARGET_NAME_OVERRIDE_ARG, host_name);
  }
  return P4Runtime::NewStub(
      grpc::CreateCustomChannel(address, credentials, args));
}

// Creates a session with the switch, which lasts until the session object is
// destructed.
absl::StatusOr<std::unique_ptr<P4RuntimeSession>> P4RuntimeSession::Create(
    std::unique_ptr<P4Runtime::StubInterface> stub, uint32_t device_id,
    const P4RuntimeSessionOptionalArgs& metadata, bool error_if_not_primary) {
  // Open streaming channel.
  // Using `new` to access a private constructor.
  std::unique_ptr<P4RuntimeSession> session =
      absl::WrapUnique(new P4RuntimeSession(
          device_id, std::move(stub), metadata.election_id, metadata.role));

  // Send arbitration request.
  p4::v1::StreamMessageRequest request;
  auto arbitration = request.mutable_arbitration();
  arbitration->set_device_id(device_id);
  arbitration->mutable_role()->set_name(metadata.role);
  *arbitration->mutable_election_id() = session->election_id_;
  if (!session->StreamChannelWrite(request)) {
    return gutil::UnavailableErrorBuilder()
           << "Unable to initiate P4RT connection to device ID " << device_id
           << "; gRPC stream channel closed.";
  }

  // Wait for arbitration response.
  ASSIGN_OR_RETURN(p4::v1::StreamMessageResponse response,
                   session->GetNextStreamMessage(/*timeout=*/absl::Seconds(5)));
  if (response.update_case() != p4::v1::StreamMessageResponse::kArbitration) {
    return gutil::InternalErrorBuilder()
           << "No arbitration update received but received the update of "
           << response.update_case() << ": " << response.ShortDebugString();
  }
  if (response.arbitration().device_id() != session->device_id_) {
    return gutil::InternalErrorBuilder() << "Received device id doesn't match: "
                                         << response.ShortDebugString();
  }
  // TODO Enable this check once p4rt app supports role.
  // if (response.arbitration().role().name() != session->role_) {
  //   return gutil::InternalErrorBuilder() << "Received role doesn't match: "
  //                                        << response.ShortDebugString();
  // }
  // If we want to ensure that this session has become primary, then we check,
  // returning the error that we get in the response otherwise.
  if (error_if_not_primary) {
    RETURN_IF_ERROR(gutil::ToAbslStatus(response.arbitration().status()))
            .SetPrepend()
        << absl::Substitute(
               "failed to become primary because given election id '$0' was "
               "less than highest seen election id '$1': ",
               session->election_id_.DebugString(),
               response.arbitration().election_id().DebugString());
  }

  // When object returned doesn't have the same type as the function's return
  // type (i.e. unique_ptr vs StatusOr in this case), certain old compilers
  // won't implicitly wrap the return expressions in std::move(). Then, the case
  // here will trigger the copy of the unique_ptr, which is invalid. Thus, we
  // need to explicitly std::move the returned object here.
  // See:go/totw/labs/should-i-return-std-move.
  return std::move(session);
}

// Creates a session with the switch, which lasts until the session object is
// destructed.
absl::StatusOr<std::unique_ptr<P4RuntimeSession>> P4RuntimeSession::Create(
    const std::string& address,
    const std::shared_ptr<grpc::ChannelCredentials>& credentials,
    uint32_t device_id, const P4RuntimeSessionOptionalArgs& metadata,
    bool error_if_not_primary) {
  return Create(CreateP4RuntimeStub(address, credentials), device_id, metadata,
                error_if_not_primary);
}

absl::StatusOr<std::unique_ptr<P4RuntimeSession>> P4RuntimeSession::Create(
    thinkit::Switch& thinkit_switch,
    const P4RuntimeSessionOptionalArgs& metadata, bool error_if_not_primary) {
  ASSIGN_OR_RETURN(auto stub, thinkit_switch.CreateP4RuntimeStub());
  return Create(std::move(stub), thinkit_switch.DeviceId(), metadata,
                error_if_not_primary);
}

// Create the default session with the switch.
std::unique_ptr<P4RuntimeSession> P4RuntimeSession::Default(
    std::unique_ptr<P4Runtime::StubInterface> stub, uint32_t device_id,
    const std::string& role) {
  // Using `new` to access a private constructor.
  return absl::WrapUnique(
      new P4RuntimeSession(device_id, std::move(stub), device_id, role));
}

P4RuntimeSession::P4RuntimeSession(
    uint32_t device_id, std::unique_ptr<p4::v1::P4Runtime::StubInterface> stub,
    absl::uint128 election_id, const std::string& role)
    : device_id_(device_id),
      role_(role),
      stub_(std::move(stub)),
      stream_channel_context_(std::make_unique<grpc::ClientContext>()),
      stream_channel_(stub_->StreamChannel(stream_channel_context_.get())) {
  election_id_.set_high(absl::Uint128High64(election_id));
  election_id_.set_low(absl::Uint128Low64(election_id));

  // The stream_read_thread_ relies on the stream_channel_ so it must be
  // created after it.
  set_is_stream_up(true);
  stream_read_thread_ =
      std::thread(&P4RuntimeSession::CollectStreamReadMessages, this);
}

P4RuntimeSession::~P4RuntimeSession() {
  absl::Status final_status = Finish();
  if (!final_status.ok()) {
    LOG(WARNING) << "P4RuntimeSession did not close cleanly: " << final_status;
  }
}

absl::Status P4RuntimeSession::Write(const p4::v1::WriteRequest& request) {
  return WriteRpcGrpcStatusToAbslStatus(WriteAndReturnGrpcStatus(request),
                                        request.updates_size());
}

grpc::Status P4RuntimeSession::WriteAndReturnGrpcStatus(
    const p4::v1::WriteRequest& request) {
  grpc::ClientContext context;
  p4::v1::WriteResponse response;
  return stub_->Write(&context, request, &response);
}

absl::StatusOr<p4::v1::ReadResponse> P4RuntimeSession::Read(
    const p4::v1::ReadRequest& request) {
  grpc::ClientContext context;
  auto reader = stub_->Read(&context, request);

  p4::v1::ReadResponse result;
  p4::v1::ReadResponse response;
  while (reader->Read(&response)) {
    result.MergeFrom(response);
  }

  RETURN_IF_ERROR(gutil::GrpcStatusToAbslStatus(reader->Finish()));
  return result;
}

absl::Status P4RuntimeSession::SetForwardingPipelineConfig(
    const p4::v1::SetForwardingPipelineConfigRequest& request) {
  grpc::ClientContext context;
  p4::v1::SetForwardingPipelineConfigResponse response;
  return gutil::GrpcStatusToAbslStatus(
      stub_->SetForwardingPipelineConfig(&context, request, &response));
}

absl::StatusOr<p4::v1::GetForwardingPipelineConfigResponse>
P4RuntimeSession::GetForwardingPipelineConfig(
    const p4::v1::GetForwardingPipelineConfigRequest& request) {
  grpc::ClientContext context;
  p4::v1::GetForwardingPipelineConfigResponse response;
  RETURN_IF_ERROR(gutil::GrpcStatusToAbslStatus(
      stub_->GetForwardingPipelineConfig(&context, request, &response)));
  return response;
}

bool P4RuntimeSession::StreamChannelRead(
    p4::v1::StreamMessageResponse& response,
    std::optional<absl::Duration> timeout) {
  absl::MutexLock lock(&stream_read_lock_);
  auto cond = [&]() ABSL_SHARED_LOCKS_REQUIRED(stream_read_lock_) {
    return !stream_messages_.empty() || !is_stream_up_;
  };
  if (timeout.has_value()) {
    stream_read_lock_.AwaitWithTimeout(absl::Condition(&cond), *timeout);
  } else {
    stream_read_lock_.Await(absl::Condition(&cond));
  }
  if (!stream_messages_.empty()) {
    response = stream_messages_.front();
    stream_messages_.pop();
    return true;
  }
  return false;
}

bool P4RuntimeSession::StreamChannelWrite(
    const p4::v1::StreamMessageRequest& request) {
  absl::MutexLock lock(&stream_write_lock_);
  if (is_finished_) {
    LOG(WARNING) << "Cannot write to a stream channel after WritesDone() has "
                    "been called.";
    return false;
  }
  return stream_channel_->Write(request);
}

absl::Status P4RuntimeSession::HandleNextNStreamMessages(
    absl::AnyInvocable<
        absl::StatusOr<bool>(const p4::v1::StreamMessageResponse& message)>
        callback,
    int expected_messages, absl::Duration timeout) {
  absl::MutexLock mu(&stream_read_lock_);
  int seen_messages = 0;
  int handled_messages = 0;
  absl::Time deadline = absl::Now() + timeout;

  auto cond = [&]() ABSL_SHARED_LOCKS_REQUIRED(stream_read_lock_) {
    return !stream_messages_.empty();
  };
  while (
      stream_read_lock_.AwaitWithDeadline(absl::Condition(&cond), deadline)) {
    ASSIGN_OR_RETURN(bool success, callback(stream_messages_.front()));
    if (success) {
      ++handled_messages;
    }
    ++seen_messages;
    stream_messages_.pop();
    if (handled_messages == expected_messages) {
      return absl::OkStatus();
    }
  }
  if (!is_stream_up_) {
    return absl::UnavailableError(
        "The P4RT stream has gone down unexpectedly.");
  }
  return absl::DeadlineExceededError(
      absl::StrFormat("Expected to handle %d messages, but only handled %d of "
                      "the %d seen in %s.",
                      expected_messages, handled_messages, seen_messages,
                      absl::FormatDuration(timeout)));
}

absl::StatusOr<p4::v1::StreamMessageResponse>
P4RuntimeSession::GetNextStreamMessage(absl::Duration timeout) {
  p4::v1::StreamMessageResponse result;
  RETURN_IF_ERROR(HandleNextNStreamMessages(
      [&result](const p4::v1::StreamMessageResponse& message) {
        result = message;
        return true;
      },
      /*expected_messages=*/1, timeout));
  return result;
}

absl::StatusOr<std::vector<p4::v1::StreamMessageResponse>>
P4RuntimeSession::GetAllStreamMessagesFor(absl::Duration duration) {
  absl::SleepFor(duration);
  absl::MutexLock mu(&stream_read_lock_);

  if (!is_stream_up_) {
    return absl::UnavailableError(
        "The P4RT stream has gone down unexpectedly.");
  }

  std::vector<p4::v1::StreamMessageResponse> messages;
  while (!stream_messages_.empty()) {
    messages.push_back(stream_messages_.front());
    stream_messages_.pop();
  }
  return messages;
}

absl::Status P4RuntimeSession::Finish() {
  ASSIGN_OR_RETURN(std::vector<p4::v1::StreamMessageResponse> responses,
                   ReadStreamChannelResponsesAndFinish());
  for (auto& response : responses) {
    LOG(WARNING) << "dropping unread message from switch on stream channel "
                    "when trying to Finish P4RuntimeSession: "
                 << response.DebugString();
  }
  return absl::OkStatus();
}

absl::StatusOr<std::vector<p4::v1::StreamMessageResponse>>
P4RuntimeSession::ReadStreamChannelResponsesAndFinish() {
  std::vector<p4::v1::StreamMessageResponse> responses;

  // Signal server to close down the connection.
  absl::MutexLock write_lock(&stream_write_lock_);
  // Prevent `GRPC_CALL_ERROR_TOO_MANY_OPERATIONS` by returning early if stream
  // is already finished.
  if (is_finished_) return responses;
  is_finished_ = true;
  stream_channel_->WritesDone();

  // Join the read stream so that we can collect any outstanding messages.
  if (stream_read_thread_.joinable()) {
    stream_read_thread_.join();
  }

  // Finish will block if there are unread messages in the channel. Therefore,
  // we read any outstanding messages before calling it.
  absl::MutexLock read_lock(&stream_read_lock_);
  p4::v1::StreamMessageResponse response;
  while (!stream_messages_.empty()) {
    responses.push_back(std::move(stream_messages_.front()));
    stream_messages_.pop();
  }

  RETURN_IF_ERROR(gutil::GrpcStatusToAbslStatus(stream_channel_->Finish()));
  return responses;
}

void P4RuntimeSession::set_is_stream_up(bool value) {
  if (is_stream_up_ && !value) {
    LOG(INFO) << "P4RT stream is now inactive.";
  } else if (!is_stream_up_ && value) {
    LOG(INFO) << "P4RT stream is now active.";
  }
  is_stream_up_ = value;
}

void P4RuntimeSession::CollectStreamReadMessages() {
  p4::v1::StreamMessageResponse response;
  while (stream_channel_->Read(&response)) {
    absl::MutexLock mu(&stream_read_lock_);
    stream_messages_.push(response);
  }

  absl::MutexLock mu(&stream_read_lock_);
  set_is_stream_up(false);
}

absl::StatusOr<std::unique_ptr<P4RuntimeSession>>
P4RuntimeSession::CreateWithP4InfoAndClearTables(
    thinkit::Switch& thinkit_switch, const p4::config::v1::P4Info& p4info,
    const P4RuntimeSessionOptionalArgs& metadata) {
  ASSIGN_OR_RETURN(std::unique_ptr<P4RuntimeSession> session,
                   P4RuntimeSession::Create(thinkit_switch, metadata));
  RETURN_IF_ERROR(ClearEntities(*session));
  RETURN_IF_ERROR(SetMetadataAndSetForwardingPipelineConfig(
      session.get(),
      p4::v1::SetForwardingPipelineConfigRequest_Action_RECONCILE_AND_COMMIT,
      p4info));
  RETURN_IF_ERROR(CheckNoEntities(*session)).SetPrepend()
      << "cleared all entities and set a new forwarding pipeline config: ";
  return session;
}

std::vector<Update> CreatePiUpdates(absl::Span<const TableEntry> pi_entries,
                                    Update_Type update_type) {
  std::vector<Update> pi_updates;
  pi_updates.reserve(pi_entries.size());
  for (const auto& pi_entry : pi_entries) {
    Update update;
    update.set_type(update_type);
    *update.mutable_entity()->mutable_table_entry() = pi_entry;
    pi_updates.push_back(std::move(update));
  }
  return pi_updates;
}

std::vector<Update> CreatePiUpdates(absl::Span<const Entity> pi_entities,
                                    Update_Type update_type) {
  std::vector<Update> pi_updates;
  pi_updates.reserve(pi_entities.size());
  for (const auto& pi_entity : pi_entities) {
    Update update;
    update.set_type(update_type);
    *update.mutable_entity() = pi_entity;
    pi_updates.push_back(std::move(update));
  }
  return pi_updates;
}

absl::StatusOr<ReadResponse> SetMetadataAndSendPiReadRequest(
    P4RuntimeSession* session, ReadRequest& read_request) {
  read_request.set_device_id(session->DeviceId());
  read_request.set_role(session->Role());
  return session->Read(read_request);
}

absl::Status SetMetadataAndSendPiWriteRequest(P4RuntimeSession* session,
                                              WriteRequest& write_request) {
  write_request.set_device_id(session->DeviceId());
  write_request.set_role(session->Role());
  *write_request.mutable_election_id() = session->ElectionId();

  return session->Write(write_request);
}

absl::Status SetMetadataAndSendPiWriteRequests(
    P4RuntimeSession* session, std::vector<WriteRequest>& write_requests) {
  for (auto& request : write_requests) {
    RETURN_IF_ERROR(SetMetadataAndSendPiWriteRequest(session, request));
  }
  return absl::OkStatus();
}

absl::StatusOr<std::vector<Entity>> ReadPiEntities(P4RuntimeSession* session) {
  ReadRequest read_request;
  read_request.add_entities()->mutable_table_entry();
  read_request.add_entities()->mutable_packet_replication_engine_entry();
  ASSIGN_OR_RETURN(ReadResponse read_response,
                   SetMetadataAndSendPiReadRequest(session, read_request));

  return std::vector<Entity>{read_response.entities().begin(),
                             read_response.entities().end()};
}

absl::StatusOr<std::vector<TableEntry>> ReadPiTableEntries(
    P4RuntimeSession* session) {
  ReadRequest read_request;
  read_request.add_entities()->mutable_table_entry();
  ASSIGN_OR_RETURN(ReadResponse read_response,
                   SetMetadataAndSendPiReadRequest(session, read_request));

  std::vector<TableEntry> table_entries;
  table_entries.reserve(read_response.entities().size());
  for (const auto& entity : read_response.entities()) {
    if (!entity.has_table_entry())
      return gutil::InternalErrorBuilder()
             << "Entity in the read response has no table entry: "
             << entity.DebugString();
    table_entries.push_back(std::move(entity.table_entry()));
  }
  return table_entries;
}

absl::StatusOr<p4::v1::CounterData> ReadPiCounterData(
    P4RuntimeSession* session,
    const p4::v1::TableEntry& target_entry_signature) {
  // Some targets only support wildcard reads, so we read back all entries
  // before looking for the one we are interested in.
  ASSIGN_OR_RETURN(std::vector<TableEntry> entries,
                   ReadPiTableEntries(session));

  // We use a protobuf differ to find the entry we are interested in based on
  // its "signature", given by the `table_id`, `match`, and `priority` fields.
  using google::protobuf::util::MessageDifferencer;
  MessageDifferencer differ;
  differ.set_repeated_field_comparison(MessageDifferencer::AS_SET);
  std::vector<const google::protobuf::FieldDescriptor*> signature_fields;
  for (std::string field_name : {"table_id", "match", "priority"}) {
    const google::protobuf::FieldDescriptor* field_descriptor =
        TableEntry::descriptor()->FindFieldByName(field_name);
    if (field_descriptor == nullptr) {
      return gutil::InternalErrorBuilder()
             << "failed to obtain FieldDescriptor for field '" << field_name
             << "' of p4::v1::TableEntry";
    }
    signature_fields.push_back(field_descriptor);
  }

  for (const auto& entry : entries) {
    if (differ.CompareWithFields(entry, target_entry_signature,
                                 signature_fields, signature_fields)) {
      return entry.counter_data();
    }
  }
  return gutil::NotFoundErrorBuilder()
         << "failed to read counter data for the table entry with the "
            "following signature, since no table entry matching the signature "
            "exists: <"
         << target_entry_signature.ShortDebugString() << ">";
}

absl::Status CheckNoEntities(P4RuntimeSession& session) {
  ASSIGN_OR_RETURN(
      p4::v1::GetForwardingPipelineConfigResponse response,
      GetForwardingPipelineConfig(
          &session,
          p4::v1::GetForwardingPipelineConfigRequest::P4INFO_AND_COOKIE));
  // If the switch does not have a p4info, then it cannot have any entities.
  if (!response.has_config()) return absl::OkStatus();

  // If the switch has a p4info, we read all entities to ensure that there are
  // none.
  ASSIGN_OR_RETURN(std::vector<Entity> entities, ReadPiEntities(&session));
  if (!entities.empty()) {
    return gutil::FailedPreconditionErrorBuilder()
           << "expected no entities on switch, but " << entities.size()
           << " entities remain:\n"
           << absl::StrJoin(entities, "", [](std::string* out, auto& entity) {
                absl::StrAppend(out, entity.DebugString());
              });
  }

  return absl::OkStatus();
}

<<<<<<< HEAD
namespace {

absl::StatusOr<int> GetEntityRank(const pdpi::IrP4Info& info,
                                  const p4::v1::Entity& entity) {
  ASSIGN_OR_RETURN(std::string table_name, EntityToTableName(info, entity));
  return gutil::FindOrStatus(info.dependency_rank_by_table_name(), table_name);
}

// TODO: Move to Sequencing to replace SequencePiUpdates...
absl::Status SplitSortedUpdatesIntoBatchesAndSend(
    P4RuntimeSession& session, const pdpi::IrP4Info& info,
    absl::Span<const p4::v1::Update> updates,
    std::optional<int> max_batch_size = 5000) {
  if (max_batch_size.has_value() && *max_batch_size <= 0) {
    return gutil::InvalidArgumentErrorBuilder()
           << "Max batch size must be > 0. Max batch size: " << *max_batch_size;
  }

  std::vector<WriteRequest> requests;
  WriteRequest request;
  std::optional<int> last_rank = std::nullopt;
  for (const p4::v1::Update& update : updates) {
    ASSIGN_OR_RETURN(int rank, GetEntityRank(info, update.entity()));
    // If we have reached a new entity rank or the limit of update size, then
    // start a new request.
    if ((last_rank.has_value() && *last_rank != rank) ||
        (max_batch_size.has_value() &&
         request.updates_size() > *max_batch_size)) {
      requests.push_back(std::move(request));
      request = WriteRequest();
    }
    *request.add_updates() = update;
    last_rank = rank;
  }
  requests.push_back(std::move(request));
  return SetMetadataAndSendPiWriteRequests(&session, requests);
}
}  // namespace

=======
>>>>>>> 9592a7c8
absl::Status ClearEntities(P4RuntimeSession& session) {
  // Get P4Info from Switch. It is needed to sequence the delete requests.
  ASSIGN_OR_RETURN(
      p4::v1::GetForwardingPipelineConfigResponse response,
      GetForwardingPipelineConfig(
          &session, p4::v1::GetForwardingPipelineConfigRequest::ALL));

  // If no p4info has been pushed to the switch, then it cannot have any
  // entities to clear. Furthermore, reading entities (i.e. part of the
  // statement after this one) will fail if no p4info has been pushed.
  if (!response.has_config()) return absl::OkStatus();

  // Get entities.
  ASSIGN_OR_RETURN(std::vector<Entity> entities, ReadPiEntities(&session));

  // Early return if there is nothing to clear.
  if (entities.empty()) return absl::OkStatus();

  // Convert into IrP4Info.
  ASSIGN_OR_RETURN(IrP4Info info, CreateIrP4Info(response.config().p4info()));

  // Sort by dependency order, then reverse since we will be deleting.
  RETURN_IF_ERROR(pdpi::StableSortEntities(info, entities));
  absl::c_reverse(entities);

<<<<<<< HEAD
  // TODO: Due to a switch bug, these need to be sent in batches.
  // Ideally, whether to use batches or not should be determined by a P4Info
  // option that will be introduced.
  RETURN_IF_ERROR(SplitSortedUpdatesIntoBatchesAndSend(
      session, info, CreatePiUpdates(entities, Update::DELETE)))
=======
  RETURN_IF_ERROR(
      SendPiUpdates(&session, CreatePiUpdates(entities, Update::DELETE)))
>>>>>>> 9592a7c8
      << "when attempting to delete the following entities: "
      << absl::StrJoin(entities, "\n");

  // Verify that all entities were cleared successfully.
  RETURN_IF_ERROR(CheckNoEntities(session)).SetPrepend()
      << "cleared all entities: ";

  return absl::OkStatus();
}

absl::Status CheckNoTableEntries(P4RuntimeSession* session) {
  ASSIGN_OR_RETURN(
      p4::v1::GetForwardingPipelineConfigResponse response,
      GetForwardingPipelineConfig(
          session,
          p4::v1::GetForwardingPipelineConfigRequest::P4INFO_AND_COOKIE));
  // If the switch does not have a p4info, then it cannot have any table
  // entries.
  if (!response.has_config()) return absl::OkStatus();

  // If the switch has a p4info, we read all table entries to ensure that there
  // are none.
  ASSIGN_OR_RETURN(auto table_entries, ReadPiTableEntries(session));
  if (!table_entries.empty()) {
    return gutil::FailedPreconditionErrorBuilder()
           << "expected no table entries on switch, but "
           << table_entries.size() << " entries remain:\n"
           << absl::StrJoin(table_entries, "",
                            [](std::string* out, auto& entry) {
                              absl::StrAppend(out, entry.DebugString());
                            });
  }
  return absl::OkStatus();
}

absl::Status ClearTableEntries(P4RuntimeSession* session) {
  // Get P4Info from Switch. It is needed to sequence the delete requests.
  ASSIGN_OR_RETURN(
      p4::v1::GetForwardingPipelineConfigResponse response,
      GetForwardingPipelineConfig(
          session, p4::v1::GetForwardingPipelineConfigRequest::ALL));

  // If no p4info has been pushed to the switch, then it cannot have any table
  // entries to clear. Furthermore, reading table entries (i.e. part of the
  // statement after this one) will fail if no p4info has been pushed.
  if (!response.has_config()) return absl::OkStatus();

  // Get table entries.
  ASSIGN_OR_RETURN(auto table_entries, ReadPiTableEntries(session));

  // Early return if there is nothing to clear.
  if (table_entries.empty()) return absl::OkStatus();

  // Convert into IrP4Info.
  ASSIGN_OR_RETURN(IrP4Info info, CreateIrP4Info(response.config().p4info()));

  std::vector<Update> pi_updates =
      CreatePiUpdates(table_entries, Update::DELETE);
  ASSIGN_OR_RETURN(std::vector<WriteRequest> sequenced_clear_requests,
                   pdpi::SequencePiUpdatesIntoWriteRequests(info, pi_updates));
  RETURN_IF_ERROR(
      SetMetadataAndSendPiWriteRequests(session, sequenced_clear_requests));

  // Verify that all entries were cleared successfully.
  RETURN_IF_ERROR(CheckNoTableEntries(session)).SetPrepend()
      << "cleared all table entries: ";

  return absl::OkStatus();
}

absl::Status InstallPiTableEntry(P4RuntimeSession* session,
                                 TableEntry pi_entry) {
  Entity pi_entity;
  *pi_entity.mutable_table_entry() = std::move(pi_entry);
  return InstallPiEntity(session, std::move(pi_entity));
}

absl::Status InstallPiEntity(P4RuntimeSession* session,
                             p4::v1::Entity pi_entity) {
  WriteRequest request;
  Update& update = *request.add_updates();
  update.set_type(Update::INSERT);
  *update.mutable_entity() = std::move(pi_entity);
  return SetMetadataAndSendPiWriteRequest(session, request);
}

absl::Status SendPiUpdates(P4RuntimeSession* session,
                           absl::Span<const p4::v1::Update> updates,
                           std::optional<int> max_batch_size) {
  if (max_batch_size.has_value() && *max_batch_size <= 0) {
    return gutil::InvalidArgumentErrorBuilder()
           << "Max batch size must be > 0. Max batch size: " << *max_batch_size;
  }

  std::vector<WriteRequest> requests;
  WriteRequest request;
  for (const p4::v1::Update& update : updates) {
    *request.add_updates() = update;
    if (max_batch_size.has_value() &&
        request.updates_size() >= *max_batch_size) {
      requests.push_back(std::move(request));
      request = WriteRequest();
    }
  }
  requests.push_back(std::move(request));
  return SetMetadataAndSendPiWriteRequests(session, requests);
}

absl::Status InstallPiTableEntries(P4RuntimeSession* session,
                                   const IrP4Info& info,
                                   absl::Span<const TableEntry> pi_entries) {
  std::vector<Entity> pi_entities;
  pi_entities.reserve(pi_entries.size());
  for (const auto& pi_entry : pi_entries) {
    *pi_entities.emplace_back().mutable_table_entry() = pi_entry;
  }
  return InstallPiEntities(session, info, pi_entities);
}

absl::Status InstallPiEntities(P4RuntimeSession* session, const IrP4Info& info,
                               absl::Span<const Entity> pi_entities) {
  std::vector<Entity> sorted_pi_entities{pi_entities.begin(),
                                         pi_entities.end()};
  RETURN_IF_ERROR(pdpi::StableSortEntities(info, sorted_pi_entities));
  return SendPiUpdates(session,
                       CreatePiUpdates(sorted_pi_entities, Update::INSERT));
}

absl::Status SetMetadataAndSetForwardingPipelineConfig(
    P4RuntimeSession* session,
    p4::v1::SetForwardingPipelineConfigRequest::Action action,
    const p4::v1::ForwardingPipelineConfig& config) {
  SetForwardingPipelineConfigRequest request;
  request.set_device_id(session->DeviceId());
  request.set_role(session->Role());
  *request.mutable_election_id() = session->ElectionId();
  request.set_action(action);
  *request.mutable_config() = config;

  return session->SetForwardingPipelineConfig(request);
}

absl::Status SetMetadataAndSetForwardingPipelineConfig(
    P4RuntimeSession* session,
    p4::v1::SetForwardingPipelineConfigRequest::Action action,
    const P4Info& p4info, absl::optional<absl::string_view> p4_device_config) {
  p4::v1::ForwardingPipelineConfig config;
  *config.mutable_p4info() = p4info;
  if (p4_device_config.has_value()) {
    *config.mutable_p4_device_config() = *p4_device_config;
  }

  return SetMetadataAndSetForwardingPipelineConfig(session, action, config);
}

absl::StatusOr<p4::v1::GetForwardingPipelineConfigResponse>
GetForwardingPipelineConfig(
    P4RuntimeSession* session,
    p4::v1::GetForwardingPipelineConfigRequest::ResponseType type) {
  p4::v1::GetForwardingPipelineConfigRequest request;
  request.set_device_id(session->DeviceId());
  request.set_response_type(type);

  return session->GetForwardingPipelineConfig(request);
}

absl::StatusOr<gutil::Version> GetPkgInfoVersion(P4RuntimeSession* session) {
  ASSIGN_OR_RETURN(p4::v1::GetForwardingPipelineConfigResponse response,
                   GetForwardingPipelineConfig(session));
  return gutil::ParseVersion(response.config().p4info().pkg_info().version());
}

}  // namespace pdpi<|MERGE_RESOLUTION|>--- conflicted
+++ resolved
@@ -548,9 +548,6 @@
   return absl::OkStatus();
 }
 
-<<<<<<< HEAD
-namespace {
-
 absl::StatusOr<int> GetEntityRank(const pdpi::IrP4Info& info,
                                   const p4::v1::Entity& entity) {
   ASSIGN_OR_RETURN(std::string table_name, EntityToTableName(info, entity));
@@ -588,8 +585,6 @@
 }
 }  // namespace
 
-=======
->>>>>>> 9592a7c8
 absl::Status ClearEntities(P4RuntimeSession& session) {
   // Get P4Info from Switch. It is needed to sequence the delete requests.
   ASSIGN_OR_RETURN(
@@ -615,16 +610,11 @@
   RETURN_IF_ERROR(pdpi::StableSortEntities(info, entities));
   absl::c_reverse(entities);
 
-<<<<<<< HEAD
   // TODO: Due to a switch bug, these need to be sent in batches.
   // Ideally, whether to use batches or not should be determined by a P4Info
   // option that will be introduced.
   RETURN_IF_ERROR(SplitSortedUpdatesIntoBatchesAndSend(
       session, info, CreatePiUpdates(entities, Update::DELETE)))
-=======
-  RETURN_IF_ERROR(
-      SendPiUpdates(&session, CreatePiUpdates(entities, Update::DELETE)))
->>>>>>> 9592a7c8
       << "when attempting to delete the following entities: "
       << absl::StrJoin(entities, "\n");
 
